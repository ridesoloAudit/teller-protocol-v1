--- conflicted
+++ resolved
@@ -34,13 +34,6 @@
   const borrowerTxConfig = { from: borrower };
   const borrowerTxConfigWithValue = { ...borrowerTxConfig, value: collateralNeeded };
   await token.mint(borrowerTxConfig.from, maxAmountWei);
-<<<<<<< HEAD
-
-  // Minting tokens for the borrower (to repay the loan)
-  console.log(`Minting tokens for the borrower (to repay the loan)`);
-  await token.mint(borrower, maxAmountWei);
-=======
->>>>>>> 754b88cc
 
   // Sets Initial Oracle Price
   console.log(`Settings initial oracle price: 1 ${tokenName} = ${initialOraclePrice.toFixed(0)} WEI = ${toUnits(initialOraclePrice, 18)} ETHER`);
