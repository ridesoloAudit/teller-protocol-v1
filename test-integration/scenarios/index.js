--- conflicted
+++ resolved
@@ -3,9 +3,5 @@
 
 module.exports = {
   loans,
-<<<<<<< HEAD
-  escrow
-=======
   // escrow,
->>>>>>> 02f432d4
 };