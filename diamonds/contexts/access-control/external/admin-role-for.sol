// SPDX-License-Identifier: MIT
pragma solidity ^0.8.0;

<<<<<<< HEAD
import { sto_AccessControl } from "../storage.sol";
import { int_get_sto_AccessControl_v1 } from "../internal/get-storage.sol";
=======
>>>>>>> bd0e59c7
import {
    int_adminRoleFor_AccessControl_v1
} from "../internal/admin-role-for.sol";

abstract contract ext_adminRoleFor_AccessControl_V1 is
    int_adminRoleFor_AccessControl_v1
{
    function adminRoleFor(bytes32 role)
        external
        view
        returns (bytes32 adminRoleFor_)
    {
        adminRoleFor_ = _adminRoleFor(role);
    }
}

abstract contract ext_adminRoleFor_AccessControl is
    int_adminRoleFor_AccessControl_v1
{}<|MERGE_RESOLUTION|>--- conflicted
+++ resolved
@@ -1,11 +1,6 @@
 // SPDX-License-Identifier: MIT
 pragma solidity ^0.8.0;
 
-<<<<<<< HEAD
-import { sto_AccessControl } from "../storage.sol";
-import { int_get_sto_AccessControl_v1 } from "../internal/get-storage.sol";
-=======
->>>>>>> bd0e59c7
 import {
     int_adminRoleFor_AccessControl_v1
 } from "../internal/admin-role-for.sol";
