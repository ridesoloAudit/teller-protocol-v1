--- conflicted
+++ resolved
@@ -13,13 +13,7 @@
 abstract contract AssetSettingsManagement is
     Roles,
     AssetSettingNames,
-<<<<<<< HEAD
-    sto_AccessControl,
-    sto_AssetSettings_v1,
-    sto_AssetRegistry_v1
-=======
     sto_AccessControl_Roles,
     sto_AssetSettings,
     sto_AssetRegistry
->>>>>>> bd0e59c7
 {}