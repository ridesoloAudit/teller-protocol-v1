--- conflicted
+++ resolved
@@ -1,6 +1,5 @@
 // SPDX-License-Identifier: MIT
 pragma solidity ^0.8.0;
-<<<<<<< HEAD
 import "../../../libraries/NumbersLib.sol";
 import "../../../libraries/TellerCommon.sol";
 import "../../../libraries/ECDSALib.sol";
@@ -8,25 +7,13 @@
 import "../storage/loans.sol";
 import "../../protocol/interfaces/IPlatformSettings.sol";
 import "../../protocol/address.sol";
-import "../../../contexts/access-control/internal/authorize.sol";
+import "../../../contexts/access-control/internal/require-authorization.sol";
 
 abstract contract int_processLoanTerms_Market_v1 is
-    int_authorize_AccessControl_v1,
-    sto_Loans
+    sto_Loans,
+    int_requireAuthorization_AccessControl_v1
 {
     using NumbersList for NumbersList.Values;
-=======
-
-import { int_get_sto_Loans } from "../internal/get-loans-storage.sol";
-
-import "../../../libraries/NumbersLib.sol";
-import "../../../contexts/access-control/internal/require-authorization.sol";
-
-abstract contract int_processLoanTerms_Market_v1 is
-    int_get_sto_Loans,
-    int_requireAuthorization_AccessControl_v1
-{
->>>>>>> bd0e59c7
     using NumbersLib for uint256;
 
     function _processLoanTerms(
@@ -70,12 +57,8 @@
 
         for (uint256 i = 0; i < responses.length; i++) {
             TellerCommon.LoanResponse memory response = responses[i];
-<<<<<<< HEAD
-            authorize(SIGNER, response.signer);
-=======
             _requireAuthorization(SIGNER, response.signer);
 
->>>>>>> bd0e59c7
             require(
                 response.consensusAddress == request.consensusAddress,
                 "CONSENSUS_ADDRESS_MISMATCH"
