// SPDX-License-Identifier: MIT
pragma solidity ^0.8.0;

import "@openzeppelin/contracts/token/ERC20/ERC20.sol";
import "../interfaces/ITToken.sol";

<<<<<<< HEAD
abstract contract sto_lendingPool {
=======
abstract contract sto_LendingPool {
>>>>>>> bd0e59c7
    struct LendingPoolLayout {
        mapping(string => address) addresses;
        mapping(address => uint256) totalSuppliedUnderlyingLender;
        mapping(address => uint256) totalInterestEarnedLender;
        ITToken tToken;
        ERC20 lendingToken;
        address cToken;
        address compound;
        address comp;
        uint256 totalBorrowed;
        uint256 totalRepaid;
        uint256 totalInterestEarned;
    }

<<<<<<< HEAD
    bytes32 internal constant LENDING_POOL_POSITION =
        keccak256("teller_protocol.storage.lending_pool");

=======
>>>>>>> bd0e59c7
    function getLendingPool()
        internal
        pure
        returns (LendingPoolLayout storage l_)
    {
        bytes32 position = keccak256("teller_protocol.storage.lending_pool");

        assembly {
            l_.slot := position
        }
    }
}<|MERGE_RESOLUTION|>--- conflicted
+++ resolved
@@ -4,11 +4,7 @@
 import "@openzeppelin/contracts/token/ERC20/ERC20.sol";
 import "../interfaces/ITToken.sol";
 
-<<<<<<< HEAD
-abstract contract sto_lendingPool {
-=======
 abstract contract sto_LendingPool {
->>>>>>> bd0e59c7
     struct LendingPoolLayout {
         mapping(string => address) addresses;
         mapping(address => uint256) totalSuppliedUnderlyingLender;
@@ -23,12 +19,6 @@
         uint256 totalInterestEarned;
     }
 
-<<<<<<< HEAD
-    bytes32 internal constant LENDING_POOL_POSITION =
-        keccak256("teller_protocol.storage.lending_pool");
-
-=======
->>>>>>> bd0e59c7
     function getLendingPool()
         internal
         pure
