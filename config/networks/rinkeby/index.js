--- conflicted
+++ resolved
@@ -2,15 +2,11 @@
     network: 'rinkeby',
     chainlink: require('./chainlink'),
     compound: require('./compound'),
-<<<<<<< HEAD
     tokens: require('./tokens'),
     zerocollateral: require('./zerocollateral'),
     assetSettings: require('./assetSettings'),
-=======
-    assetSettings: require('./assetSettings'),
     nodeComponentsVersions: require('./nodeComponentsVersions'),
 
->>>>>>> 601c6a92
     maxGasLimit: 7000000,
     toTxUrl: ({ tx }) => {
         return `https://rinkeby.etherscan.io/tx/${tx}`;
