--- conflicted
+++ resolved
@@ -33,34 +33,6 @@
   const SETTING_NAME = toBytes32(web3, 'MIN_TLR_TO_REDEEM')
   const SETTING_VALUE = 3000
 
-<<<<<<< HEAD
-=======
-    const SETTING_NAME = toBytes32(web3, 'MIN_TLR_TO_REDEEM');
-    const SETTING_VALUE = 3000;
-    
-    
-    beforeEach("Setup for each test", async () => {
-        const settingsInstance = await Mock.new();
-        governance = await ATMGovernance.new();
-        atmSettingsInstance = await Mock.new();
-        await atmSettingsInstance.givenMethodReturnBool(
-            atmSettingsEncoder.encodeIsATMPaused(),
-            false
-        );
-        await settingsInstance.givenMethodReturnAddress(
-            settingsInterfaceEncoder.encodeATMSettings(),
-            atmSettingsInstance.address
-        );
-        await governance.initialize(settingsInstance.address, owner, INITIAL_REWARD);
-        await governance.addGeneralSetting(SETTING_NAME, SETTING_VALUE, { from: owner });
-        tlr = await TLRToken.new();
-        tToken = await TDAI.new(settingsInstance.address);
-        instance = await ATMLiquidityMining.new(); 
-        await tlr.initialize("name", "TLR", 10, 100000, 100, settingsInstance.address, governance.address);
-        await tlr.addMinter(instance.address, { from: owner });
-        await instance.initialize(settingsInstance.address, governance.address, tlr.address, { from: owner });
-    });
->>>>>>> e5ca84d1
 
   beforeEach('Setup for each test', async () => {
     const settingsInstance = await Mock.new()
@@ -77,7 +49,7 @@
     await governance.initialize(settingsInstance.address, owner, INITIAL_REWARD)
     await governance.addGeneralSetting(SETTING_NAME, SETTING_VALUE, { from: owner })
     tlr = await TLRToken.new()
-    tToken = await TDAI.new()
+    tToken = await TDAI.new(settingsInstance.address)
     instance = await ATMLiquidityMining.new()
     await tlr.initialize('name', 'TLR', 10, 100000, 100, settingsInstance.address, governance.address)
     await tlr.addMinter(instance.address, { from: owner })
