// @dev see details on https://www.npmjs.com/package/truffle-assertions
const BigNumber = require('bignumber.js');
const truffleAssert = require('truffle-assertions');
const assert = require('assert');
const { expectEvent } = require('openzeppelin-test-helpers');

const emitted = (tx, eventName, assertFunction) => {
    truffleAssert.eventEmitted(tx, eventName, event => {
        assertFunction(event);
        return true;
    });
};

const notEmitted = (tx, eventName, assertFunction) => {
    truffleAssert.eventNotEmitted(tx, eventName, event => {
        assertFunction(event);
        return true;
    });
}

module.exports = {
    dapps: {
        action: tx => {
            const name = 'DappAction';
            return {
                name: name,
                emitted: (dappName, action) => emitted(tx, name, ev => {
                    assert.equal(ev.dappName.toString(), dappName.toString());
                    assert.equal(ev.action.toString(), action.toString());
                }),
                notEmitted: (assertFunction = () => {} ) => notEmitted(tx, name, assertFunction)
            };
        },
    },
    erc20: {
        transfer: tx => {
            const name = 'Transfer';
            return {
                name: name,
                emitted: (from, to, value) => emitted(tx, name, ev => {
                    assert.equal(ev.from, from);
                    assert.equal(ev.to, to);
                    assert.equal(ev.value.toString(), value.toString());
                }),
                notEmitted: (assertFunction = () => {} ) => notEmitted(tx, name, assertFunction)
            };
        },
    },
    lenders: {
        accruedInterestUpdated: tx => {
            const name = 'AccruedInterestUpdated';
            return {
                name: name,
                emitted: (lender, totalNotWithdrawn, totalAccruedInterest) => emitted(tx, name, ev => {
                    assert.equal(ev.lender, lender);
                    assert.equal(ev.totalNotWithdrawn.toString(), totalNotWithdrawn.toString());
                    assert.equal(ev.totalAccruedInterest.toString(), totalAccruedInterest.toString());
                }),
                notEmitted: (assertFunction = () => {} ) => notEmitted(tx, name, assertFunction)
            };
        },
        accruedInterestWithdrawn: tx => {
            const name = 'AccruedInterestWithdrawn';
            return {
                name: name,
                emitted: (recipient, amount) => emitted(tx, name, ev => {
                    assert.equal(ev.recipient, recipient);
                    assert.equal(ev.amount.toString(), amount.toString());
                }),
                notEmitted: (assertFunction = () => {} ) => notEmitted(tx, name, assertFunction)
            };
        },
    },
    lendingPool: {
        tokenDeposited: tx => {
            const name = 'TokenDeposited';
            return {
                name: name,
                emitted: (sender, amount) => emitted(tx, name, ev => {
                    assert.equal(ev.sender, sender);
                    assert.equal(
                        BigNumber(ev.amount.toString()).toFixed(),
                        BigNumber(amount.toString()).toFixed());
                }),
                notEmitted: (assertFunction = () => {} ) => notEmitted(tx, name, assertFunction)
            };
        },
        tokenWithdrawn: tx => {
            const name = 'TokenWithdrawn';
            return {
                name: name,
                emitted: (sender, amount) => emitted(tx, name, ev => {
                    assert.equal(ev.sender, sender);
                    assert.equal(ev.amount.toString(), amount.toString());
                }),
                notEmitted: (assertFunction = () => {} ) => notEmitted(tx, name, assertFunction)
            };
        },
        paymentLiquidated: tx => {
            const name = 'PaymentLiquidated';
            return {
                name: name,
                emitted: (liquidator, amount) => emitted(tx, name, ev => {
                    assert.equal(ev.liquidator, liquidator);
                    assert.equal(ev.amount.toString(), amount.toString());
                }),
                notEmitted: (assertFunction = () => {} ) => notEmitted(tx, name, assertFunction)
            };
        },
        tokenRepaid: tx => {
            const name = 'TokenRepaid';
            return {
                name: name,
                emitted: (borrower, amount) => emitted(tx, name, ev => {
                    assert.equal(ev.borrower, borrower);
                    assert.equal(ev.amount.toString(), amount.toString());
                }),
                notEmitted: (assertFunction = () => {} ) => notEmitted(tx, name, assertFunction)
            };
        },
        interestWithdrawn: tx => {
            const name = 'InterestWithdrawn';
            return {
                name: name,
                emitted: (lender, amount) => emitted(tx, name, ev => {
                    assert.equal(ev.lender, lender);
                    assert.equal(ev.amount.toString(), amount.toString());
                }),
                notEmitted: (assertFunction = () => {} ) => notEmitted(tx, name, assertFunction)
            };
        },
        interestValidatorUpdated: tx => {
            const name = 'InterestValidatorUpdated';
            return {
                name: name,
                emitted: (sender, oldInterestValidator, newInterestValidator) => emitted(tx, name, ev => {
                    assert.equal(ev.sender.toString(), sender.toString());
                    assert.equal(ev.oldInterestValidator.toString(), oldInterestValidator.toString());
                    assert.equal(ev.newInterestValidator.toString(), newInterestValidator.toString());
                }),
                notEmitted: (assertFunction = () => {} ) => notEmitted(tx, name, assertFunction)
            };
        },
    },
    loans: {
        loanTermsSet: tx => {
            const name = 'LoanTermsSet';
            return {
                name: name,
                emitted: (loanID, borrower, recipient, interestRate, collateralRatio, maxLoanAmount, duration, expiry) => emitted(tx, name, ev => {
                    assert.equal(ev.loanID.toString(), loanID.toString());
                    assert.equal(ev.borrower, borrower);
                    assert.equal(ev.recipient, recipient);
                    assert.equal(ev.interestRate.toString(), interestRate.toString());
                    assert.equal(ev.collateralRatio.toString(), collateralRatio.toString());
                    assert.equal(ev.maxLoanAmount.toString(), maxLoanAmount.toString());
                    assert.equal(ev.duration.toString(), duration.toString());
                    assert.equal(ev.termsExpiry.toString(), expiry.toString());
                }),
                notEmitted: (assertFunction = () => {} ) => notEmitted(tx, name, assertFunction)
            };
        },
        loanTakenOut: tx => {
            const name = 'LoanTakenOut';
            return {
                name: name,
                emitted: (loanID, borrower, amountBorrowed) => emitted(tx, name, ev => {
                    assert.equal(ev.loanID.toString(), loanID.toString());
                    assert.equal(ev.borrower, borrower);
                    assert.equal(ev.amountBorrowed.toString(), amountBorrowed.toString());
                }),
                notEmitted: (assertFunction = () => {} ) => notEmitted(tx, name, assertFunction)
            };
        },
        collateralDeposited: tx => {
            const name = 'CollateralDeposited';
            return {
                name: name,
                emitted: (loanID, borrower, depositAmount) => emitted(tx, name, ev => {
                    assert.equal(ev.loanID.toString(), loanID.toString());
                    assert.equal(ev.borrower, borrower);
                    assert.equal(ev.depositAmount.toString(), depositAmount.toString());
                }),
                notEmitted: (assertFunction = () => {} ) => notEmitted(tx, name, assertFunction)
            };
        },
        collateralWithdrawn: tx => {
            const name = 'CollateralWithdrawn';
            return {
                name: name,
                emitted: (loanID, borrower, withdrawalAmount) => emitted(tx, name, ev => {
                    assert.equal(ev.loanID.toString(), loanID.toString());
                    assert.equal(ev.borrower, borrower);
                    assert.equal(ev.withdrawalAmount.toString(), withdrawalAmount.toString());
                }),
                notEmitted: (assertFunction = () => {} ) => notEmitted(tx, name, assertFunction)
            };
        },
        loanRepaid: tx => {
            const name = 'LoanRepaid';
            return {
                name: name,
                emitted: (loanID, borrower, amountPaid, payer, totalOwed) => emitted (tx, name, ev => {
                    assert.equal(ev.loanID.toString(), loanID.toString());
                    assert.equal(ev.borrower, borrower);
                    assert.equal(ev.amountPaid.toString(), BigNumber(amountPaid.toString()).toFixed(0));
                    assert.equal(ev.payer, payer);
                    assert.equal(ev.totalOwed.toString(), BigNumber(totalOwed.toString()).toFixed(0));
                }),
                notEmitted: (assertFunction = () => {} ) => notEmitted(tx, name, assertFunction)
            };
        },
        loanLiquidated: tx => {
            const name = 'LoanLiquidated';
            return {
                name: name,
                emitted: (loanID, borrower, liquidator, collateralOut, tokensIn) => emitted(tx, name, ev => {
                    assert.equal(ev.loanID.toString(), loanID.toString());
                    assert.equal(ev.borrower, borrower);
                    assert.equal(ev.liquidator, liquidator);
                    assert.equal(
                        ev.collateralOut.toString(),
                        BigNumber(collateralOut.toString()).toFixed(0)
                    );
                    assert.equal(
                        ev.tokensIn.toString(),
                        BigNumber(tokensIn.toString()).toFixed(0)
                    );
                }),
                notEmitted: (assertFunction = () => {} ) => notEmitted(tx, name, assertFunction)
            };
        },
        priceOracleUpdated: tx => {
            const name = 'PriceOracleUpdated';
            return {
                name: name,
                emitted: (sender, oldPriceOracle, newPriceOracle) => emitted(tx, name, ev => {
                    assert.equal(ev.sender.toString(), sender.toString());
                    assert.equal(ev.oldPriceOracle, oldPriceOracle);
                    assert.equal(ev.newPriceOracle, newPriceOracle);
                }),
                notEmitted: (assertFunction = () => {} ) => notEmitted(tx, name, assertFunction)
            };
        },
    },
    interestConsensus: {
        interestSubmitted: tx => {
            const name = 'InterestSubmitted';
            return {
                name: name,
                emitted: (signer, lender, requestNonce, endTime, interest) => truffleAssert.eventEmitted(tx, name, ev => {
                    return (
                        ev.signer.toString() === signer.toString() && 
                        ev.lender.toString() === lender.toString() &&
                        ev.requestNonce.toString() === requestNonce.toString() &&
                        ev.endTime.toString() === endTime.toString() &&
                        ev.interest.toString() === interest.toString()
                    );
                }),
                notEmitted: (assertFunction = () => {} ) => notEmitted(tx, name, assertFunction)
            };
        },
        interestAccepted: tx => {
            const name = 'InterestAccepted';
            return {
                name: name,
                emitted: (lender, requestNonce, endTime, interest) => truffleAssert.eventEmitted(tx, name, ev => {
                    return (
                        ev.lender === lender && 
                        ev.requestNonce.toString() === requestNonce.toString() &&
                        ev.endTime.toString() === endTime.toString() &&
                        ev.interest.toString() === interest.toString()
                    )
                }),
                notEmitted: (assertFunction = () => {} ) => notEmitted(tx, name, assertFunction)
            };
        },
    },
    loanTermsConsensus: {
        termsSubmitted: tx => {
            const name = 'TermsSubmitted';
            return {
                name: name,
                emitted: (signer, borrower, requestNonce, interestRate, collateralRatio, maxLoanAmount) => truffleAssert.eventEmitted(tx, name, ev => {
                    return (
                        ev.signer === signer && 
                        ev.borrower === borrower &&
                        ev.requestNonce.toString() === requestNonce.toString() &&
                        ev.interestRate.toString() === interestRate.toString() &&
                        ev.collateralRatio.toString() === collateralRatio.toString() &&
                        ev.maxLoanAmount.toString() === maxLoanAmount.toString()
                    )
                }),
                notEmitted: (assertFunction = () => {} ) => notEmitted(tx, name, assertFunction)
            };
        },
        termsAccepted: tx => {
            const name = 'TermsAccepted';
            return {
                name: name,
                emitted: (borrower, requestNonce, interestRate, collateralRatio, maxLoanAmount) => truffleAssert.eventEmitted(tx, name, ev => {
                  return (
                        ev.borrower === borrower &&
                        ev.requestNonce.toString() === requestNonce.toString() &&
                        ev.interestRate.toString() === interestRate.toString() &&
                        ev.collateralRatio.toString() === collateralRatio.toString() &&
                        ev.maxLoanAmount.toString() === maxLoanAmount.toString()
                    )
                }),
                notEmitted: (assertFunction = () => {} ) => notEmitted(tx, name, assertFunction)
            };
        },
    },
    atmToken: {
        newCap: tx => {
            const name = 'NewCap';
            return {
                name: name,
                emitted: (newCap) => emitted(tx, name, ev => {
                    assert.equal(ev.newCap, newCap);
                }),
                notEmitted: (assertFunction = () => {} ) => notEmitted(tx, name, assertFunction)
            };
        },
        newVesting: tx => {
            const name = "NewVesting";
            return {
                name: name,
                emitted: (beneficiary, amount, deadline) => emitted(tx, name, ev => {
                    assert.equal(ev.beneficiary, beneficiary);
                    assert.equal(ev.amount, amount);
                    assert.equal(ev.deadline, deadline);
                }),
                notEmitted: (assertFunction = () => {} ) => notEmitted(tx, name, assertFunction)
            };
        },
        vestingClaimed: tx => {
            const name = "VestingClaimed";
            return {
                name: name,
                emitted: (beneficiary, amount) => emitted(tx, name, ev => {
                    assert.equal(ev.beneficiary, beneficiary);
                    assert.equal(ev.amount, amount);
                }),
                notEmitted: (assertFunction = () => {} ) => notEmitted(tx, name, assertFunction)
            };
        },
        revokeVesting: tx => {
            const name = "RevokeVesting";
            return {
                name: name,
                emitted: (beneficiary, amount, deadline) => emitted(tx, name, ev => {
                    assert.equal(ev.beneficiary, beneficiary);
                    assert.equal(ev.amount, amount);
                    assert.equal(ev.deadline, deadline);
                }),
                notEmitted: (assertFunction = () => {} ) => notEmitted(tx, name, assertFunction) 
            };
        },
        snapshot: tx => {
            const name = 'Snapshot';
            return {
                name: name,
                emitted: (id) => emitted(tx, name, ev => {
                    assert.equal(ev.id, id);
                }),
                notEmitted: (assertFunction = () => {} ) => notEmitted(tx, name, assertFunction)
            };
        },
    },
    settings: {
        lendingPoolPaused: tx => {
            const name = 'LendingPoolPaused';
            return {
                name: name,
                emitted: (account, lendingPoolAddress) => emitted(tx, name, ev => {
                    assert.equal(ev.account, account);
                    assert.equal(ev.lendingPoolAddress, lendingPoolAddress);
                }),
                notEmitted: (assertFunction = () => {} ) => notEmitted(tx, name, assertFunction)
            };
        },
        lendingPoolUnpaused: tx => {
            const name = 'LendingPoolUnpaused';
            return {
                name: name,
                emitted: (account, lendingPoolAddress) => emitted(tx, name, ev => {
                    assert.equal(ev.account, account);
                    assert.equal(ev.lendingPoolAddress, lendingPoolAddress);
                }),
                notEmitted: (assertFunction = () => {} ) => notEmitted(tx, name, assertFunction)
            };
        },
        assetSettingsCreated: tx => {
            const name = 'AssetSettingsCreated';
            return {
                name: name,
                emitted: (sender, assetAddress, cTokenAddress, maxLoanAmount) => emitted(tx, name, ev => {
                    assert.equal(ev.sender, sender);
                    assert.equal(ev.assetAddress.toString(), assetAddress.toString());
                    assert.equal(ev.cTokenAddress.toString(), cTokenAddress.toString());
                    assert.equal(ev.maxLoanAmount.toString(), maxLoanAmount.toString());
                }),
                notEmitted: (assertFunction = () => {} ) => notEmitted(tx, name, assertFunction)
            };
        },
        assetSettingsAddressUpdated: tx => {
            const name = 'AssetSettingsAddressUpdated';
            return {
                name: name,
                emitted: (assetSettingName, sender, assetAddress, oldValue, newValue) => emitted(tx, name, ev => {
                    assert.equal(ev.assetSettingName.toString(), assetSettingName.toString());
                    assert.equal(ev.sender, sender);
                    assert.equal(ev.assetAddress.toString(), assetAddress.toString());
                    assert.equal(ev.oldValue.toString(), oldValue.toString());
                    assert.equal(ev.newValue.toString(), newValue.toString());

                }),
                notEmitted: (assertFunction = () => {} ) => notEmitted(tx, name, assertFunction)
            };
        },
        assetSettingsUintUpdated: tx => {
            const name = 'AssetSettingsUintUpdated';
            return {
                name: name,
                emitted: (assetSettingName, sender, assetAddress, oldValue, newValue) => emitted(tx, name, ev => {
                    assert.equal(ev.assetSettingName.toString(), assetSettingName.toString());
                    assert.equal(ev.sender, sender);
                    assert.equal(ev.assetAddress.toString(), assetAddress.toString());
                    assert.equal(ev.oldValue.toString(), oldValue.toString());
                    assert.equal(ev.newValue.toString(), newValue.toString());

                }),
                notEmitted: (assertFunction = () => {} ) => notEmitted(tx, name, assertFunction)
            };
        },
        assetSettingsRemoved: tx => {
            const name = 'AssetSettingsRemoved';
            return {
                name: name,
                emitted: (sender, assetAddress) => emitted(tx, name, ev => {
                    assert.equal(ev.sender, sender);
                    assert.equal(ev.assetAddress.toString(), assetAddress.toString());
                }),
                notEmitted: (assertFunction = () => {} ) => notEmitted(tx, name, assertFunction)
            };
        },
        platformSettingCreated: tx => {
            const name = 'PlatformSettingCreated';
            return {
                name: name,
                emitted: (settingName, sender, value, minValue, maxValue) => emitted(tx, name, ev => {
                    assert.equal(ev.settingName.toString(), settingName.toString());
                    assert.equal(ev.sender.toString(), sender.toString());
                    assert.equal(ev.value.toString(), value.toString());
                    assert.equal(ev.minValue.toString(), minValue.toString());
                    assert.equal(ev.maxValue.toString(), maxValue.toString());
                }),
                notEmitted: (assertFunction = () => {} ) => notEmitted(tx, name, assertFunction)
            };
        },
        platformSettingUpdated: tx => {
            const name = 'PlatformSettingUpdated';
            return {
                name: name,
                emitted: (settingName, sender, oldValue, newValue) => emitted(tx, name, ev => {
                    assert.equal(ev.settingName.toString(), settingName.toString());
                    assert.equal(ev.sender.toString(), sender.toString());
                    assert.equal(ev.oldValue.toString(), oldValue.toString());
                    assert.equal(ev.newValue.toString(), newValue.toString());
                }),
                notEmitted: (assertFunction = () => {} ) => notEmitted(tx, name, assertFunction)
            };
        },
        platformSettingRemoved: tx => {
            const name = 'PlatformSettingRemoved';
            return {
                name: name,
                emitted: (settingName, sender, lastValue) => emitted(tx, name, ev => {
                    assert.equal(ev.settingName.toString(), settingName.toString());
                    assert.equal(ev.lastValue.toString(), lastValue.toString());
                    assert.equal(ev.sender.toString(), sender.toString());
                }),
                notEmitted: (assertFunction = () => {} ) => notEmitted(tx, name, assertFunction)
            };
        },
        escrowFactoryUpdated: tx => {
            const name = 'EscrowFactoryUpdated';
            return {
                name: name,
                emitted: (sender, oldValue, newValue) => emitted(tx, name, ev => {
                    assert.equal(ev.sender.toString(), sender.toString());
                    assert.equal(ev.oldValue.toString(), oldValue.toString());
                    assert.equal(ev.newValue.toString(), newValue.toString());
                }),
                notEmitted: (assertFunction = () => {} ) => notEmitted(tx, name, assertFunction)
            };
        },
    },
    atmGovernance: {
        generalSettingAdded: tx => {
            const name = 'GeneralSettingAdded';
            return {
                name: name,
                emitted: (sender, settingName, settingValue) => emitted(tx, name, ev => {
                    assert.equal(ev.sender, sender);
                    assert.equal(ev.settingName, settingName);
                    assert.equal(ev.settingValue, settingValue);
                }),
                notEmitted: (assertFunction = () => {} ) => notEmitted(tx, name, assertFunction)
            };
        },
        generalSettingUpdated: tx => {
            const name = 'GeneralSettingUpdated';
            return {
                name: name,
                emitted: (sender, settingName, oldValue, newValue) => emitted(tx, name, ev => {
                    assert.equal(ev.sender, sender);
                    assert.equal(ev.settingName, settingName);
                    assert.equal(ev.oldValue, oldValue);
                    assert.equal(ev.newValue, newValue);
                }),
                notEmitted: (assertFunction = () => {} ) => notEmitted(tx, name, assertFunction)
            };
        },
        generalSettingRemoved: tx => {
            const name = 'GeneralSettingRemoved';
            return {
                name: name,
                emitted: (sender, settingName, settingValue) => emitted(tx, name, ev => {
                    assert.equal(ev.sender, sender);
                    assert.equal(ev.settingName, settingName);
                    assert.equal(ev.settingValue, settingValue);
                }),
                notEmitted: (assertFunction = () => {} ) => notEmitted(tx, name, assertFunction)
            };
        },
        assetMarketSettingAdded: tx => {
            const name = 'AssetMarketSettingAdded';
            return {
                name: name,
                emitted: (sender, asset, settingName, settingValue) => emitted(tx, name, ev => {
                    assert.equal(ev.sender, sender);
                    assert.equal(ev.asset, asset);
                    assert.equal(ev.settingName, settingName);
                    assert.equal(ev.settingValue, settingValue);
                }),
                notEmitted: (assertFunction = () => {} ) => notEmitted(tx, name, assertFunction)
            };
        },
        assetMarketSettingRemoved: tx => {
            const name = 'AssetMarketSettingRemoved';
            return {
                name: name,
                emitted: (sender, asset, settingName, settingValue) => emitted(tx, name, ev => {
                    assert.equal(ev.sender, sender);
                    assert.equal(ev.asset, asset);
                    assert.equal(ev.settingName, settingName);
                    assert.equal(ev.oldValue, settingValue);
                }),
                notEmitted: (assertFunction = () => {} ) => notEmitted(tx, name, assertFunction)
            };
        },
        assetMarketSettingUpdated: tx => {
            const name = 'AssetMarketSettingUpdated';
            return {
                name: name,
                emitted: (sender, asset, settingName, oldValue, newValue) => emitted(tx, name, ev => {
                    assert.equal(ev.sender, sender);
                    assert.equal(ev.asset, asset);
                    assert.equal(ev.settingName, settingName);
                    assert.equal(ev.oldValue, oldValue);
                    assert.equal(ev.newValue, newValue);
                }),
                notEmitted: (assertFunction = () => {} ) => notEmitted(tx, name, assertFunction)
            };
        },
        dataProviderAdded: tx => {
            const name = 'DataProviderAdded';
            return {
                name: name,
                emitted: (sender, index, amountDataProviders, dataProvider) => emitted(tx, name, ev => {
                    assert.equal(ev.sender, sender);
                    assert.equal(ev.dataTypeIndex, index);
                    assert.equal(ev.amountDataProviders, amountDataProviders);
                    assert.equal(ev.dataProvider, dataProvider);
                }),
                notEmitted: (assertFunction = () => {} ) => notEmitted(tx, name, assertFunction)
            };
        },
        dataProviderUpdated: tx => {
            const name = 'DataProviderUpdated';
            return {
                name: name,
                emitted: (sender, dataTypeIndex, providerIndex, oldDataProvider, newDataProvider) => emitted(tx, name, ev => {
                    assert.equal(ev.sender, sender);
                    assert.equal(ev.dataTypeIndex, dataTypeIndex);
                    assert.equal(ev.dataProviderIndex, providerIndex);
                    assert.equal(ev.oldDataProvider, oldDataProvider);
                    assert.equal(ev.newDataProvider, newDataProvider);
                }),
                notEmitted: (assertFunction = () => {} ) => notEmitted(tx, name, assertFunction)
            };
        },
        dataProviderRemoved: tx => {
            const name = 'DataProviderRemoved';
            return {
                name: name,
                emitted: (sender, dataTypeIndex, dataProviderIndex, dataProvider) => emitted(tx, name, ev => {
                    assert.equal(ev.sender, sender);
                    assert.equal(ev.dataTypeIndex, dataTypeIndex);
                    assert.equal(ev.dataProviderIndex, dataProviderIndex);
                    assert.equal(ev.dataProvider, dataProvider);
                }),
                notEmitted: (assertFunction = () => {} ) => notEmitted(tx, name, assertFunction)
            };
        },
        CRASet: tx => {
            const name = 'CRASet';
            return {
                name: name,
                emitted: (sender, cra) => emitted(tx, name, ev => {
                    assert.equal(ev.sender, sender);
                    assert.equal(ev.craCommitHash.toString(), cra.toString());
                }),
                notEmitted: (assertFunction = () => {} ) => notEmitted(tx, name, assertFunction)
            };
        },
    },
    atmSettings: {
        atmPaused: tx => {
            const name = 'ATMPaused';
            return {
                name: name,
                emitted: (atm, account) => emitted(tx, name, ev => {
                    assert.equal(ev.atm.toString(), atm.toString());
                    assert.equal(ev.account.toString(), account.toString());
                }),
                notEmitted: (assertFunction = () => {} ) => notEmitted(tx, name, assertFunction)
            };
        },
        atmUnpaused: tx => {
            const name = 'ATMUnpaused';
            return {
                name: name,
                emitted: (atm, account) => emitted(tx, name, ev => {
                    assert.equal(ev.atm.toString(), atm.toString());
                    assert.equal(ev.account.toString(), account.toString());
                }),
                notEmitted: (assertFunction = () => {} ) => notEmitted(tx, name, assertFunction)
            };
        },
        marketToAtmUpdated: tx => {
            const name = 'MarketToAtmUpdated';
            return {
                name: name,
                emitted: (borrowedToken, collateralToken, oldAtm, newAtm, account) => emitted(tx, name, ev => {
                    assert.equal(ev.borrowedToken.toString(), borrowedToken.toString());
                    assert.equal(ev.collateralToken.toString(), collateralToken.toString());
                    assert.equal(ev.oldAtm.toString(), oldAtm.toString());
                    assert.equal(ev.newAtm.toString(), newAtm.toString());
                    assert.equal(ev.account.toString(), account.toString());
                }),
                notEmitted: (assertFunction = () => {} ) => notEmitted(tx, name, assertFunction)
            };
        },
        marketToAtmSet: tx => {
            const name = 'MarketToAtmSet';
            return {
                name: name,
                emitted: (borrowedToken, collateralToken, atm, account) => emitted(tx, name, ev => {
                    assert.equal(ev.borrowedToken.toString(), borrowedToken.toString());
                    assert.equal(ev.collateralToken.toString(), collateralToken.toString());
                    assert.equal(ev.atm.toString(), atm.toString());
                    assert.equal(ev.account.toString(), account.toString());
                }),
                notEmitted: (assertFunction = () => {} ) => notEmitted(tx, name, assertFunction)
            };
        },
        marketToAtmRemoved: tx => {
            const name = 'MarketToAtmRemoved';
            return {
                name: name,
                emitted: (borrowedToken, collateralToken, oldAtm, account) => emitted(tx, name, ev => {
                    assert.equal(ev.borrowedToken.toString(), borrowedToken.toString());
                    assert.equal(ev.collateralToken.toString(), collateralToken.toString());
                    assert.equal(ev.oldAtm.toString(), oldAtm.toString());
                    assert.equal(ev.account.toString(), account.toString());
                }),
                notEmitted: (assertFunction = () => {} ) => notEmitted(tx, name, assertFunction)
            };
        },
    },
    atmFactory: {
        atmCreated: tx => {
            const name = 'ATMCreated';
            return {
                name: name,
                emitted: (sender, atm, token) => emitted(tx, name, ev => {
                    assert.equal(ev.creator, sender);
                    assert.equal(ev.atmGovernanceAddress, atm);
                    assert.equal(ev.atmTokenAddress, token);
                }),
                notEmitted: (assertFunction = () => {} ) => notEmitted(tx, name, assertFunction)
            };
        },
        atmSettingsUpdated: tx => {
            const name = "ATMSettingsUpdated";
            return {
                name: name,
                emitted: (sender, oldATMSettings, newATMSettings) => emitted(tx, name, ev => {
                    assert.equal(ev.sender, sender);
                    assert.equal(ev.oldATMSettings.toString(), oldATMSettings.toString());
                    assert.equal(ev.newATMSettings.toString(), newATMSettings.toString());
                }),
                notEmitted: (assertFunction = () => {} ) => notEmitted(tx, name, assertFunction)
            };
        },
        settingsUpdated: tx => {
            const name = "SettingsUpdated";
            return {
                name: name,
                emitted: (sender, oldSettings, newSettings) => emitted(tx, name, ev => {
                    assert.equal(ev.sender, sender);
                    assert.equal(ev.oldSettings.toString(), oldSettings.toString());
                    assert.equal(ev.newSettings.toString(), newSettings.toString());
                }),
                notEmitted: (assertFunction = () => {} ) => notEmitted(tx, name, assertFunction)
            };
        },
    },
<<<<<<< HEAD
    escrowFactory: {
        escrowCreated: (tx, Factory) => {
            const name = 'EscrowCreated';
            return {
                name: name,
                emitted: async (borrower, loansAddress, loanID, escrowAddress) => {
                    await expectEvent.inTransaction(tx.tx, Factory, name, {
                        borrower,
                        loansAddress,
                        loanID,
                        escrowAddress
                    });
                },
                notEmitted: (assertFunction = () => {} ) => notEmitted(tx, name, assertFunction)
            };
        },
        newDAppAdded: tx => {
            const name = 'NewDAppAdded';
            return {
                name: name,
                emitted: (sender, dapp) => emitted(tx, name, ev => {
                    assert.equal(ev.sender.toString(), sender.toString());
                    assert.equal(ev.dapp.toString(), dapp.toString());
                }),
                notEmitted: (assertFunction = () => {} ) => notEmitted(tx, name, assertFunction)
            };
        },
        dappRemoved: tx => {
            const name = 'DAppRemoved';
            return {
                name: name,
                emitted: (sender, dapp) => emitted(tx, name, ev => {
                    assert.equal(ev.sender.toString(), sender.toString());
                    assert.equal(ev.dapp.toString(), dapp.toString());
                }),
                notEmitted: (assertFunction = () => {} ) => notEmitted(tx, name, assertFunction)
            };
        },
    },
    escrowFactory: {
        escrowCreated: (tx, Factory) => {
            const name = 'EscrowCreated';
            return {
                name: name,
                emitted: async (borrower, loansAddress, loanID, escrowAddress) => {
                    await expectEvent.inTransaction(tx.tx, Factory, name, {
                        borrower,
                        loansAddress,
                        loanID,
                        escrowAddress
                    });
                },
                notEmitted: (assertFunction = () => {} ) => notEmitted(tx, name, assertFunction)
            };
        },
        newDAppAdded: tx => {
            const name = 'NewDAppAdded';
            return {
                name: name,
                emitted: (sender, dapp) => emitted(tx, name, ev => {
                    assert.equal(ev.sender.toString(), sender.toString());
                    assert.equal(ev.dapp.toString(), dapp.toString());
                }),
                notEmitted: (assertFunction = () => {} ) => notEmitted(tx, name, assertFunction)
            };
        },
        dappRemoved: tx => {
            const name = 'DAppRemoved';
            return {
                name: name,
                emitted: (sender, dapp) => emitted(tx, name, ev => {
                    assert.equal(ev.sender.toString(), sender.toString());
                    assert.equal(ev.dapp.toString(), dapp.toString());
=======
    upgradeable: {
        upgraded: tx => {
            const name = "Upgraded";
            return {
                name: name,
                emitted: (implementation) => emitted(tx, name, ev => {
                    assert.equal(ev.implementation, implementation);
>>>>>>> 68f8f353
                }),
                notEmitted: (assertFunction = () => {} ) => notEmitted(tx, name, assertFunction)
            };
        },
    },
};<|MERGE_RESOLUTION|>--- conflicted
+++ resolved
@@ -729,7 +729,6 @@
             };
         },
     },
-<<<<<<< HEAD
     escrowFactory: {
         escrowCreated: (tx, Factory) => {
             const name = 'EscrowCreated';
@@ -769,41 +768,6 @@
             };
         },
     },
-    escrowFactory: {
-        escrowCreated: (tx, Factory) => {
-            const name = 'EscrowCreated';
-            return {
-                name: name,
-                emitted: async (borrower, loansAddress, loanID, escrowAddress) => {
-                    await expectEvent.inTransaction(tx.tx, Factory, name, {
-                        borrower,
-                        loansAddress,
-                        loanID,
-                        escrowAddress
-                    });
-                },
-                notEmitted: (assertFunction = () => {} ) => notEmitted(tx, name, assertFunction)
-            };
-        },
-        newDAppAdded: tx => {
-            const name = 'NewDAppAdded';
-            return {
-                name: name,
-                emitted: (sender, dapp) => emitted(tx, name, ev => {
-                    assert.equal(ev.sender.toString(), sender.toString());
-                    assert.equal(ev.dapp.toString(), dapp.toString());
-                }),
-                notEmitted: (assertFunction = () => {} ) => notEmitted(tx, name, assertFunction)
-            };
-        },
-        dappRemoved: tx => {
-            const name = 'DAppRemoved';
-            return {
-                name: name,
-                emitted: (sender, dapp) => emitted(tx, name, ev => {
-                    assert.equal(ev.sender.toString(), sender.toString());
-                    assert.equal(ev.dapp.toString(), dapp.toString());
-=======
     upgradeable: {
         upgraded: tx => {
             const name = "Upgraded";
@@ -811,7 +775,6 @@
                 name: name,
                 emitted: (implementation) => emitted(tx, name, ev => {
                     assert.equal(ev.implementation, implementation);
->>>>>>> 68f8f353
                 }),
                 notEmitted: (assertFunction = () => {} ) => notEmitted(tx, name, assertFunction)
             };
