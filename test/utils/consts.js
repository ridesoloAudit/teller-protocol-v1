const { BigNumber } = require( 'bignumber.js');

const REQUIRED_SUBMISSIONS = 'RequiredSubmissions';
const MAXIMUM_TOLERANCE = 'MaximumTolerance';
const RESPONSE_EXPIRY_LENGTH = 'ResponseExpiryLength';
const DEFAULT_DECIMALS = 18;
const NULL_ADDRESS = '0x0000000000000000000000000000000000000000';
const NULL_BYTES = '0x0000000000000000000000000000000000000000000000000000000000000000'
const ZERO = new BigNumber(0);
const NETWORK_PROVIDER = 'http://127.0.0.1:7545';
const COVERAGE_NETWORK = 'http://127.0.0.1:8555';
const FIVE_MIN = 60*5
const ONE_HOUR = 3600
const ONE_DAY = ONE_HOUR*24
const THIRTY_DAYS = ONE_DAY*30
const NON_EXISTENT = 0
const TERMS_SET = 1
const ACTIVE = 2
const CLOSED = 3

module.exports = {
    NON_EXISTENT,
    TERMS_SET,
    ACTIVE,
    CLOSED,
    DEFAULT_DECIMALS,
    NULL_ADDRESS,
    NULL_BYTES,
    ZERO,
    NETWORK_PROVIDER,
    COVERAGE_NETWORK,
    FIVE_MIN,
    ONE_HOUR,
    ONE_DAY,
    THIRTY_DAYS,
    REQUIRED_SUBMISSIONS,
    MAXIMUM_TOLERANCE,
    RESPONSE_EXPIRY_LENGTH,
    t: function (who, func, desc, fail) {
        const failText = fail ? '\x1b[31mMustFail\x1b[0m .' : '\x1b[0m';
        return '\x1b[32m.' + func + ' => \x1b[36m' + who + '\x1b[0m\033[01;34m : ' + desc + ' '+ failText;
    },
    encode: (web3, signature) => {
        return web3.utils.sha3(signature).slice(0,10);
    },
    getMillis: (year, month, day) => {
        return new Date(year, month, day).getTime();
    },
    daysToMillis: (days) => {
        return days * 24 * 60 * 60 * 1000;
    },
    getLatestTimestamp: async () => {
      return (await web3.eth.getBlock('latest')).timestamp
    },
    sum: (a, b) => parseInt(a.toString()) + parseInt(b.toString()),
<<<<<<< HEAD
=======
    createInfo: (address, plusLastAccruedBlockNumber, lastAccruedInterest, expectedAccruedInterest) => ({
        address,
        plusLastAccruedBlockNumber,
        lastAccruedInterest,
        expectedAccruedInterest,
    }),
    createInterestRequest:(lender, startTime, endTime, requestTime) => {
        return {
            lender: lender,
            startTime: startTime,
            endTime: endTime,
            requestTime: requestTime,
        }
    },
    createUnsignedResponse: (signer, responseTime, interest, signerNonce) => {
        return {
            signer: signer,
            responseTime: responseTime,
            interest: interest,
            signature: {
                signerNonce: signerNonce,
                v: 0,
                r: "0",
                s: "0"
            }
        }
    },
    createLoanInfo: (borrowerIndex, collateralRatio, maxLoanAmount, interestRate) => {
        return {
            interestRate,
            collateralRatio,
            borrowerIndex,
            signerIndex: 0,
            maxLoanAmount,
            numberDays: 10,
            signerNonce: 0,
            takeOutLoanValue: 1,
        };
    },
    toBytes32: (web3, text) => {
        return web3.utils.padRight(web3.utils.stringToHex(text), 64, '0');
    },
>>>>>>> c244f216
}<|MERGE_RESOLUTION|>--- conflicted
+++ resolved
@@ -53,49 +53,7 @@
       return (await web3.eth.getBlock('latest')).timestamp
     },
     sum: (a, b) => parseInt(a.toString()) + parseInt(b.toString()),
-<<<<<<< HEAD
-=======
-    createInfo: (address, plusLastAccruedBlockNumber, lastAccruedInterest, expectedAccruedInterest) => ({
-        address,
-        plusLastAccruedBlockNumber,
-        lastAccruedInterest,
-        expectedAccruedInterest,
-    }),
-    createInterestRequest:(lender, startTime, endTime, requestTime) => {
-        return {
-            lender: lender,
-            startTime: startTime,
-            endTime: endTime,
-            requestTime: requestTime,
-        }
+    toBytes32: (web3, text) => {
+      return web3.utils.padRight(web3.utils.stringToHex(text), 64, '0');
     },
-    createUnsignedResponse: (signer, responseTime, interest, signerNonce) => {
-        return {
-            signer: signer,
-            responseTime: responseTime,
-            interest: interest,
-            signature: {
-                signerNonce: signerNonce,
-                v: 0,
-                r: "0",
-                s: "0"
-            }
-        }
-    },
-    createLoanInfo: (borrowerIndex, collateralRatio, maxLoanAmount, interestRate) => {
-        return {
-            interestRate,
-            collateralRatio,
-            borrowerIndex,
-            signerIndex: 0,
-            maxLoanAmount,
-            numberDays: 10,
-            signerNonce: 0,
-            takeOutLoanValue: 1,
-        };
-    },
-    toBytes32: (web3, text) => {
-        return web3.utils.padRight(web3.utils.stringToHex(text), 64, '0');
-    },
->>>>>>> c244f216
 }