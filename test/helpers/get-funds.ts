import hre from 'hardhat'
import { BigNumberish, Signer } from 'ethers'

import { IUniswapV2Router02 } from '../../types/typechain'
import { Address, TokenSymbol } from '../../types/custom/config-types'
<<<<<<< HEAD
import { getTokens } from '../../config'
=======
import { getTokens, getUniswap } from '../../config'
>>>>>>> a7994a7f

export interface SwapArgs {
  to: Address | Signer
  tokenSym: TokenSymbol
  amount: BigNumberish
}

export const getFunds = async (args: SwapArgs): Promise<void> => {
  const { getNamedSigner, ethers, contracts } = hre

  const funder = await getNamedSigner('funder')

  // Uniswap - https://uniswap.org/docs/v2/smart-contracts/router02/ the Router V2 instance
  const swapper = await contracts.get<IUniswapV2Router02>(
    'IUniswapV2Router02',
    {
      at: getUniswap(hre.network).v2Router,
      from: funder,
    }
  )

  // Tokens
  const tokens = getTokens(hre.network)

  // ETH balance
  const deployerETHBalance = await ethers.provider.getBalance(
    funder.getAddress()
  )
  const ethToSend = deployerETHBalance.mul('5').div('10')

  const toAddress = Signer.isSigner(args.to)
    ? await args.to.getAddress()
    : args.to

  if (args.tokenSym === 'ETH') {
    await funder.sendTransaction({
      to: toAddress,
      value: args.amount,
    })
  } else {
    // Swap ETH for given token
    await swapper.swapETHForExactTokens(
      args.amount,
      [tokens.WETH, tokens[args.tokenSym]],
      toAddress,
      Date.now() + 10000,
      { value: ethToSend }
    )
  }
}<|MERGE_RESOLUTION|>--- conflicted
+++ resolved
@@ -3,11 +3,7 @@
 
 import { IUniswapV2Router02 } from '../../types/typechain'
 import { Address, TokenSymbol } from '../../types/custom/config-types'
-<<<<<<< HEAD
-import { getTokens } from '../../config'
-=======
 import { getTokens, getUniswap } from '../../config'
->>>>>>> a7994a7f
 
 export interface SwapArgs {
   to: Address | Signer
