// JS Libraries
const withData = require('leche').withData;
const { t } = require('../utils/consts');
const { lendingPool } = require('../utils/events');
const ERC20InterfaceEncoder = require('../utils/encoders/ERC20InterfaceEncoder');
const MintableInterfaceEncoder = require('../utils/encoders/MintableInterfaceEncoder');
const CompoundInterfaceEncoder = require('../utils/encoders/CompoundInterfaceEncoder');

// Mock contracts
const Mock = artifacts.require("./mock/util/Mock.sol");

// Smart contracts
const Lenders = artifacts.require("./base/Lenders.sol");
const LendingPool = artifacts.require("./base/LendingPool.sol");

contract('LendingPoolDepositTest', function (accounts) {
    const erc20InterfaceEncoder = new ERC20InterfaceEncoder(web3);
    const mintableInterfaceEncoder = new MintableInterfaceEncoder(web3);
    const compoundInterfaceEncoder = new CompoundInterfaceEncoder(web3);

    let instance;
    let zTokenInstance;
    let daiInstance;
    let lendersInstance;
    let loansInstance;
    let interestConsensusInstance;
    let cTokenInstance;

    beforeEach('Setup for each test', async () => {
        zTokenInstance = await Mock.new();
        daiInstance = await Mock.new();
        loansInstance = await Mock.new();
        interestConsensusInstance = await Mock.new();
        instance = await LendingPool.new();
        const settingsInstance = await Mock.new();
        cTokenInstance = await Mock.new()

        lendersInstance = await Lenders.new(
          zTokenInstance.address,
          instance.address,
          interestConsensusInstance.address
        );

        await instance.initialize(
            zTokenInstance.address,
            daiInstance.address,
            lendersInstance.address,
            loansInstance.address,
            cTokenInstance.address,
            settingsInstance.address,
        );
    });

    withData({
<<<<<<< HEAD
        _1_basic: [accounts[0], true, true, 1, false, 1, undefined, false],
        _2_notTransferFromEnoughBalance: [accounts[2], false, true, 100, false, 100, "TransferFrom wasn't successful.", true],
        _3_notDepositIntoCompound: [accounts[2], true, true, 100, true, 100, "COMPOUND_DEPOSIT_ERROR", true],
        _4_notMint: [accounts[0], true, false, 60, false, 1000, 'Mint was not successful.', true],
        _5_notAllowance: [accounts[0], true, true, 1, false, 0, "LEND_TOKEN_NOT_ENOUGH_ALLOWANCE", true],
=======
        _1_basic: [accounts[0], true, true, 1, false, undefined, false],
        _2_notTransferFromEnoughBalance: [accounts[2], false, true, 100, false, "LENDING_TRANSFER_FROM_FAILED", true],
        _3_notDepositIntoCompound: [accounts[2], true, true, 100, true, "COMPOUND_DEPOSIT_ERROR", true],
        _4_notMint: [accounts[0], true, false, 60, false, 'ZTOKEN_MINT_FAILED', true],
>>>>>>> 3528ce36
    }, function(
        recipient,
        transferFrom,
        mint,
        amountToDeposit,
        compoundFails,
        allowance,
        expectedErrorMessage,
        mustFail
    ) {
        it(t('user', 'deposit', 'Should able (or not) to deposit DAIs.', mustFail), async function() {
            // Setup
            const encodeTransferFrom = erc20InterfaceEncoder.encodeTransferFrom();
            await daiInstance.givenMethodReturnBool(encodeTransferFrom, transferFrom);
            const encodeMint = mintableInterfaceEncoder.encodeMint();
            await zTokenInstance.givenMethodReturnBool(encodeMint, mint);

            const mintResponse = compoundFails ? 1 : 0
            const encodeCompMint = compoundInterfaceEncoder.encodeMint();
            await cTokenInstance.givenMethodReturnUint(encodeCompMint, mintResponse)

            const encodeAllowance = erc20InterfaceEncoder.encodeAllowance();
            await daiInstance.givenMethodReturnUint(encodeAllowance, allowance);

            try {
                // Invocation
                const result = await instance.deposit(amountToDeposit, { from: recipient });
                const lendingToken = await instance.lendingToken();
                console.log('Lendinng token...', lendingToken);
                // Assertions
                assert(!mustFail, 'It should have failed because data is invalid.');
                assert(result);
                lendingPool
                    .tokenDeposited(result)
                    .emitted(recipient, amountToDeposit);
            } catch (error) {
                // Assertions
                assert(mustFail);
                assert(error);
                assert.equal(error.reason, expectedErrorMessage);
            }
        });
    });
});<|MERGE_RESOLUTION|>--- conflicted
+++ resolved
@@ -52,18 +52,12 @@
     });
 
     withData({
-<<<<<<< HEAD
+
         _1_basic: [accounts[0], true, true, 1, false, 1, undefined, false],
         _2_notTransferFromEnoughBalance: [accounts[2], false, true, 100, false, 100, "TransferFrom wasn't successful.", true],
         _3_notDepositIntoCompound: [accounts[2], true, true, 100, true, 100, "COMPOUND_DEPOSIT_ERROR", true],
         _4_notMint: [accounts[0], true, false, 60, false, 1000, 'Mint was not successful.', true],
         _5_notAllowance: [accounts[0], true, true, 1, false, 0, "LEND_TOKEN_NOT_ENOUGH_ALLOWANCE", true],
-=======
-        _1_basic: [accounts[0], true, true, 1, false, undefined, false],
-        _2_notTransferFromEnoughBalance: [accounts[2], false, true, 100, false, "LENDING_TRANSFER_FROM_FAILED", true],
-        _3_notDepositIntoCompound: [accounts[2], true, true, 100, true, "COMPOUND_DEPOSIT_ERROR", true],
-        _4_notMint: [accounts[0], true, false, 60, false, 'ZTOKEN_MINT_FAILED', true],
->>>>>>> 3528ce36
     }, function(
         recipient,
         transferFrom,
