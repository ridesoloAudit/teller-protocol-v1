// JS Libraries
const { withData } = require("leche");
<<<<<<< HEAD
const { t, DUMMY_ADDRESS } = require("../../../utils/consts");
const { compound } = require('../../../utils/events');
=======
const { t } = require("../../../utils/consts");
const { compound } = require("../../../utils/events");
>>>>>>> f7ec8da5
const { assert } = require("chai");

// Mock contracts
const CDAI = artifacts.require("./mock/providers/compound/CDAIMock.sol");
const DAI = artifacts.require("./mock/token/DAIMock.sol");

// Smart contracts
const Compound = artifacts.require("./mock/base/escrow/dapps/CompoundMock.sol");

contract("CompoundLendTest", function(accounts) {
  const owner = accounts[0];

  const SIMULATE_COMPOUND_MINT_RETURN_ERROR = 88888888;
  const SIMULATE_COMPOUND_MINT_ERROR = 77777777;

  let instance;
  let cDai;
  let dai;

  beforeEach(async () => {
    instance = await Compound.new({ from: owner });
    dai = await DAI.new();
    cDai = await CDAI.new(dai.address, 2);
  });

  withData({
<<<<<<< HEAD
    _1_successful_lend: [ 80, 100, false, false, null ],
    _2_insufficient_underlying: [ 100, 0, false, true, "COMPOUND_INSUFFICIENT_UNDERLYING" ],
    _3_compound_return_error: [ SIMULATE_COMPOUND_MINT_RETURN_ERROR, SIMULATE_COMPOUND_MINT_RETURN_ERROR, false, true, "COMPOUND_DEPOSIT_ERROR" ],
    _4_compound_mint_error: [ SIMULATE_COMPOUND_MINT_ERROR, SIMULATE_COMPOUND_MINT_ERROR, false, true, "COMPOUND_BALANCE_NOT_INCREASED" ],
    _5_compound_ctoken_not_contract: [ 80, 100, true, true, "CTOKEN_ADDRESS_MUST_BE_CONTRACT" ],
=======
    _1_successful_lend: [ owner, 80, 100, false, null ],
    _2_insufficient_underlying: [ owner, 100, 0, true, "COMPOUND_INSUFFICIENT_UNDERLYING" ],
    _3_compound_return_error: [ owner, SIMULATE_COMPOUND_MINT_RETURN_ERROR, SIMULATE_COMPOUND_MINT_RETURN_ERROR, true, "COMPOUND_DEPOSIT_ERROR" ],
    _4_compound_mint_error: [ owner, SIMULATE_COMPOUND_MINT_ERROR, SIMULATE_COMPOUND_MINT_ERROR, true, "COMPOUND_BALANCE_NOT_INCREASED" ]
>>>>>>> f7ec8da5
  }, function(
    sender,
    amount,
    balance,
    cTokenNotContract,
    mustFail,
    expectedErrorMessage
  ) {
    it(t("compound", "lend", "Should be able (or not) to lend tokens on Compound", mustFail), async function() {
      // Setup
      if (balance > 0) {
        await dai.mint(instance.address, balance);
      }
      if (cTokenNotContract) {
        cDai.address = DUMMY_ADDRESS; 
      }
      try {
        // Invocation
        const result = await instance.lend(cDai.address, amount, { from: sender });
        assert(!mustFail, "It should have failed because data is invalid.");

        // Validating state changes
        const cTokenBalance = await cDai.balanceOf(instance.address)
        assert(cTokenBalance > 0, 'Unable to lend token')
        const cTokenContractBalance = await instance.balanceOf(cDai.address)
        assert.equal(cTokenBalance.toString(), cTokenContractBalance.toString(), "Contract balance error");
        const tokenBalance = await dai.balanceOf(instance.address);
        const expectedBalance = balance - amount;
        assert.equal(tokenBalance.toString(), expectedBalance.toString(), "Token balance invalid after lend");

        // Validating events emmited correctly
        compound
          .compoundLended(result)
          .emitted(
            sender,
            instance.address,
            amount,
            cDai.address,
            cTokenContractBalance,
            dai.address,
            tokenBalance
          );
      } catch (error) {
        assert(mustFail, error.message);
        assert(error);
        assert.equal(error.reason, expectedErrorMessage);
      }
    });
  });
});<|MERGE_RESOLUTION|>--- conflicted
+++ resolved
@@ -1,12 +1,7 @@
 // JS Libraries
 const { withData } = require("leche");
-<<<<<<< HEAD
 const { t, DUMMY_ADDRESS } = require("../../../utils/consts");
 const { compound } = require('../../../utils/events');
-=======
-const { t } = require("../../../utils/consts");
-const { compound } = require("../../../utils/events");
->>>>>>> f7ec8da5
 const { assert } = require("chai");
 
 // Mock contracts
@@ -33,18 +28,11 @@
   });
 
   withData({
-<<<<<<< HEAD
-    _1_successful_lend: [ 80, 100, false, false, null ],
-    _2_insufficient_underlying: [ 100, 0, false, true, "COMPOUND_INSUFFICIENT_UNDERLYING" ],
-    _3_compound_return_error: [ SIMULATE_COMPOUND_MINT_RETURN_ERROR, SIMULATE_COMPOUND_MINT_RETURN_ERROR, false, true, "COMPOUND_DEPOSIT_ERROR" ],
-    _4_compound_mint_error: [ SIMULATE_COMPOUND_MINT_ERROR, SIMULATE_COMPOUND_MINT_ERROR, false, true, "COMPOUND_BALANCE_NOT_INCREASED" ],
-    _5_compound_ctoken_not_contract: [ 80, 100, true, true, "CTOKEN_ADDRESS_MUST_BE_CONTRACT" ],
-=======
-    _1_successful_lend: [ owner, 80, 100, false, null ],
-    _2_insufficient_underlying: [ owner, 100, 0, true, "COMPOUND_INSUFFICIENT_UNDERLYING" ],
-    _3_compound_return_error: [ owner, SIMULATE_COMPOUND_MINT_RETURN_ERROR, SIMULATE_COMPOUND_MINT_RETURN_ERROR, true, "COMPOUND_DEPOSIT_ERROR" ],
-    _4_compound_mint_error: [ owner, SIMULATE_COMPOUND_MINT_ERROR, SIMULATE_COMPOUND_MINT_ERROR, true, "COMPOUND_BALANCE_NOT_INCREASED" ]
->>>>>>> f7ec8da5
+    _1_successful_lend: [ owner, 80, 100, false, false, null ],
+    _2_insufficient_underlying: [ owner, 100, 0, false, true, "COMPOUND_INSUFFICIENT_UNDERLYING" ],
+    _3_compound_return_error: [ owner, SIMULATE_COMPOUND_MINT_RETURN_ERROR, SIMULATE_COMPOUND_MINT_RETURN_ERROR, false, true, "COMPOUND_DEPOSIT_ERROR" ],
+    _4_compound_mint_error: [ owner, SIMULATE_COMPOUND_MINT_ERROR, SIMULATE_COMPOUND_MINT_ERROR, false, true, "COMPOUND_BALANCE_NOT_INCREASED" ],
+    _5_compound_ctoken_not_contract: [ owner, 80, 100, true, true, "CTOKEN_ADDRESS_MUST_BE_CONTRACT" ],
   }, function(
     sender,
     amount,
