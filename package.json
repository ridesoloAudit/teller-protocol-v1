{
  "name": "zero-collateral-v1",
  "version": "1.0.0",
  "license": "MIT",
  "main": "truffle-config.js",
  "scripts": {
    "compile": "truffle compile",
    "ganache": "ganache-cli -p 8545 --gasLimit 0x90F560",
    "lint-sol": "yarn solhint -f table \"./contracts/**/*.sol\"",
    "lint-js": "yarn eslint -f table \"./test/**/*.js\"",
    "test": "truffle test",
    "test:coverage": "truffle compile && truffle run coverage",
    "deploy:ropsten": "truffle compile && truffle deploy --network ropsten",
    "format:prettier": "prettier --write contracts/**/*.sol",
    "format:prettier:print": "prettier contracts/**/*.sol"
  },
  "devDependencies": {
    "@gnosis.pm/mock-contract": "^3.0.7",
    "dotenv": "^8.2.0",
    "eslint": "^5.16.0",
    "eth-gas-reporter": "^0.2.15",
    "ethereumjs-abi": "^0.6.8",
    "ethereumjs-util": "^6.1.0",
    "ganache-cli": "^6.4.4",
<<<<<<< HEAD
    "ganache-time-traveler": "^1.0.5",
=======
    "husky": "^4.2.3",
>>>>>>> 8a0021e1
    "leche": "^2.3.0",
    "lodash": "^4.17.15",
    "mocha": "^7.1.0",
    "prettier": "^2.0.2",
    "prettier-plugin-solidity": "^1.0.0-alpha.46",
    "solhint": "^2.1.0",
    "solhint-plugin-prettier": "^0.0.4",
    "solidity-coverage": "^0.7.2",
    "truffle": "^5.1.16",
    "truffle-assertions": "^0.9.2",
    "web3-eth": "1.2.2"
  },
  "dependencies": {
    "@chainlink/contracts": "^0.0.3",
    "bignumber.js": "^9.0.0",
    "openzeppelin-solidity": "2.4",
    "truffle-hdwallet-provider": "^1.0.17",
    "web3": "1.0.0-beta.55",
    "web3-provider-engine": "15.0.0",
    "web3-utils": "1.0.0-beta.55"
  },
  "husky": {
    "hooks": {
      "pre-commit": "yarn format:prettier",
      "pre-push": "yarn test"
    }
  }
}<|MERGE_RESOLUTION|>--- conflicted
+++ resolved
@@ -22,11 +22,8 @@
     "ethereumjs-abi": "^0.6.8",
     "ethereumjs-util": "^6.1.0",
     "ganache-cli": "^6.4.4",
-<<<<<<< HEAD
     "ganache-time-traveler": "^1.0.5",
-=======
     "husky": "^4.2.3",
->>>>>>> 8a0021e1
     "leche": "^2.3.0",
     "lodash": "^4.17.15",
     "mocha": "^7.1.0",
