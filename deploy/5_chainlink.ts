import { DeployFunction } from 'hardhat-deploy/types'

<<<<<<< HEAD
import { getChainlink, getTokens } from '../config'
import { ChainlinkAggregator } from '../types/typechain'
import { NULL_ADDRESS } from '../utils/consts'
=======
import { getTokens } from '../config/tokens'
import { getChainlink } from '../config/chainlink'
import { Network } from '../types/custom/config-types'
import { ChainlinkPair, Tokens } from '../types/custom/config-types'
import { PriceAggregator } from '../types/typechain'
>>>>>>> a7994a7f

const addChainlinkPairs: DeployFunction = async (hre) => {
  const { getNamedAccounts, contracts, network } = hre
  const { deployer } = await getNamedAccounts()

  console.log('********** Chainlink **********')
  console.log()

  const tokens = getTokens(network)
  const chainlink = getChainlink(network)

  const priceAggregator = await contracts.get<PriceAggregator>(
    'PriceAggregator',
    { from: deployer }
  )

<<<<<<< HEAD
  for (const chainlinkPair of Object.values(chainlink)) {
    const { address, baseTokenName, quoteTokenName } = chainlinkPair

    process.stdout.write(
      ` * Registering aggregator for ${baseTokenName}/${quoteTokenName} pair: `
    )

    // Check that the aggregator is already registered
    const [aggregatorAddress] = await chainlinkAggregator.aggregatorFor(
      tokens[baseTokenName],
      tokens[quoteTokenName]
    )
    if (aggregatorAddress === address) {
      process.stdout.write(`reusing ${address} \n`)
    } else {
      // Try to register the Chainlink aggregator address
      const receipt = await chainlinkAggregator
        .add(tokens[baseTokenName], tokens[quoteTokenName], address)
        .then(({ wait }) => wait())

      process.stdout.write(`${address} with ${receipt.gasUsed} gas \n`)
    }
=======
  for (const key in chainlink) {
    const chainlinkPair = chainlink[key]
    await register({
      tokens,
      priceAggregator,
      chainlinkPair,
    })
  }
}

interface RegisterArgs {
  priceAggregator: PriceAggregator
  chainlinkPair: ChainlinkPair
  tokens: Tokens
}

const register = async (args: RegisterArgs): Promise<void> => {
  const { priceAggregator, chainlinkPair, tokens } = args
  const { baseTokenName, quoteTokenName, address } = chainlinkPair

  process.stdout.write(
    ` * Registering aggregator for ${baseTokenName}/${quoteTokenName} pair: `
  )

  // Check that the aggregator is already registered
  const [aggregatorAddress] = await priceAggregator.aggregatorFor(
    tokens[baseTokenName],
    tokens[quoteTokenName]
  )
  if (aggregatorAddress === address) {
    process.stdout.write(`reusing ${address} \n`)
  } else {
    // Try to register the Chainlink aggregator address
    const receipt = await priceAggregator
      .add(tokens[baseTokenName], tokens[quoteTokenName], address)
      .then(({ wait }) => wait())

    process.stdout.write(`${address} with ${receipt.gasUsed} gas \n`)
>>>>>>> a7994a7f
  }

  console.log()
}

addChainlinkPairs.tags = ['chainlink']
addChainlinkPairs.dependencies = ['settings']

export default addChainlinkPairs<|MERGE_RESOLUTION|>--- conflicted
+++ resolved
@@ -1,16 +1,8 @@
 import { DeployFunction } from 'hardhat-deploy/types'
 
-<<<<<<< HEAD
 import { getChainlink, getTokens } from '../config'
-import { ChainlinkAggregator } from '../types/typechain'
-import { NULL_ADDRESS } from '../utils/consts'
-=======
-import { getTokens } from '../config/tokens'
-import { getChainlink } from '../config/chainlink'
-import { Network } from '../types/custom/config-types'
 import { ChainlinkPair, Tokens } from '../types/custom/config-types'
 import { PriceAggregator } from '../types/typechain'
->>>>>>> a7994a7f
 
 const addChainlinkPairs: DeployFunction = async (hre) => {
   const { getNamedAccounts, contracts, network } = hre
@@ -27,7 +19,6 @@
     { from: deployer }
   )
 
-<<<<<<< HEAD
   for (const chainlinkPair of Object.values(chainlink)) {
     const { address, baseTokenName, quoteTokenName } = chainlinkPair
 
@@ -36,7 +27,7 @@
     )
 
     // Check that the aggregator is already registered
-    const [aggregatorAddress] = await chainlinkAggregator.aggregatorFor(
+    const [aggregatorAddress] = await priceAggregator.aggregatorFor(
       tokens[baseTokenName],
       tokens[quoteTokenName]
     )
@@ -44,21 +35,15 @@
       process.stdout.write(`reusing ${address} \n`)
     } else {
       // Try to register the Chainlink aggregator address
-      const receipt = await chainlinkAggregator
+      const receipt = await priceAggregator
         .add(tokens[baseTokenName], tokens[quoteTokenName], address)
         .then(({ wait }) => wait())
 
       process.stdout.write(`${address} with ${receipt.gasUsed} gas \n`)
     }
-=======
-  for (const key in chainlink) {
-    const chainlinkPair = chainlink[key]
-    await register({
-      tokens,
-      priceAggregator,
-      chainlinkPair,
-    })
   }
+
+  console.log()
 }
 
 interface RegisterArgs {
@@ -89,10 +74,7 @@
       .then(({ wait }) => wait())
 
     process.stdout.write(`${address} with ${receipt.gasUsed} gas \n`)
->>>>>>> a7994a7f
   }
-
-  console.log()
 }
 
 addChainlinkPairs.tags = ['chainlink']
