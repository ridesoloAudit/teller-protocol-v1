--- conflicted
+++ resolved
@@ -118,13 +118,8 @@
         );
         require(maxLoanDuration >= loanRequest.duration, "DURATION_EXCEEDS_MAX_DURATION");
 
-<<<<<<< HEAD
-        bool exceedsMaxLoanAmount = _getSettings().exceedsMaxLoanAmount(
+        bool exceedsMaxLoanAmount = _getSettings().assetSettings().exceedsMaxLoanAmount(
             address(lendingPool.lendingToken()),
-=======
-        bool exceedsMaxLoanAmount = _getSettings().assetSettings().exceedsMaxLoanAmount(
-            lendingPool.lendingToken(),
->>>>>>> fae836f1
             loanRequest.amount
         );
         require(!exceedsMaxLoanAmount, "AMOUNT_EXCEEDS_MAX_AMOUNT");
