--- conflicted
+++ resolved
@@ -644,19 +644,11 @@
         view
         returns (uint256)
     {
-<<<<<<< HEAD
-        return amountBorrow
-            .percent(loans[loanID].loanTerms.interestRate)
-            .mul(loans[loanID].loanTerms.duration)
-            .div(SECONDS_PER_YEAR_4DP);
-=======
-        return
+        return 
             amountBorrow
-                .mul(loans[loanID].loanTerms.interestRate)
+                .percent(loans[loanID].loanTerms.interestRate)
                 .mul(loans[loanID].loanTerms.duration)
-                .div(TEN_THOUSAND)
                 .div(SECONDS_PER_YEAR_4DP);
->>>>>>> 70dce854
     }
 
     /**
