/*
    Copyright 2020 Fabrx Labs Inc.

    Licensed under the Apache License, Version 2.0 (the "License");
    you may not use this file except in compliance with the License.
    You may obtain a copy of the License at

    http://www.apache.org/licenses/LICENSE-2.0

    Unless required by applicable law or agreed to in writing, software
    distributed under the License is distributed on an "AS IS" BASIS,
    WITHOUT WARRANTIES OR CONDITIONS OF ANY KIND, either express or implied.
    See the License for the specific language governing permissions and
    limitations under the License.
*/

pragma solidity 0.5.17;
pragma experimental ABIEncoderV2;

<<<<<<< HEAD
// Libraries
=======
import "../base/Base.sol";
import "../interfaces/LoansInterface.sol";
import "../interfaces/PairAggregatorInterface.sol";
import "../interfaces/LendingPoolInterface.sol";
>>>>>>> c244f216
import "../util/ZeroCollateralCommon.sol";
import "openzeppelin-solidity/contracts/math/SafeMath.sol";

// Contracts
import "openzeppelin-solidity/contracts/token/ERC20/ERC20Detailed.sol";

// Interfaces
import "../interfaces/LoansInterface.sol";
import "../interfaces/PairAggregatorInterface.sol";
import "../interfaces/LendingPoolInterface.sol";
import "../interfaces/LoanTermsConsensusInterface.sol";


<<<<<<< HEAD
contract Loans is LoansInterface {
=======
contract Loans is Base, LoansInterface, SignerRole {
>>>>>>> c244f216
    using SafeMath for uint256;

    uint256 private constant ONE_HOUR = 60 * 60;
    uint256 private constant ONE_DAY = ONE_HOUR * 24;
    uint256 private constant THIRTY_DAYS = ONE_DAY * 30;
    uint256 private constant LIQUIDATE_ETH_PRICE = 9500; // Eth is bought at 95.00% of the going rate
    uint256 private constant TEN = 10; // Used to calculate one whole token.
    uint256 private constant DAYS_PER_YEAR_4DP = 3650000;
    uint256 private constant TEN_THOUSAND = 10000; // For interestRate, collateral, and liquidation price, 7% is represented as 700.
    // to find the value of something we must divide 700 by 100 to remove decimal places, and another 100 for percentage

    uint256 public totalCollateral;

    // At any time, this variable stores the next available loan ID
    uint256 public loanIDCounter;

    PairAggregatorInterface public priceOracle;
    LendingPoolInterface public lendingPool;
    LoanTermsConsensusInterface public loanTermsConsensus;

    uint256 safetyInterval;

    mapping(address => uint256[]) public borrowerLoans;

    mapping(uint256 => ZeroCollateralCommon.Loan) public loans;

    modifier loanActive(uint256 loanID) {
        require(
            loans[loanID].status == ZeroCollateralCommon.LoanStatus.Active,
            "LOAN_NOT_ACTIVE"
        );
        _;
    }

    modifier loanTermsSet(uint256 loanID) {
        require(
            loans[loanID].status == ZeroCollateralCommon.LoanStatus.TermsSet,
            "LOAN_NOT_SET"
        );
        _;
    }

    modifier loanActiveOrSet(uint256 loanID) {
        require(
            loans[loanID].status == ZeroCollateralCommon.LoanStatus.TermsSet ||
                loans[loanID].status == ZeroCollateralCommon.LoanStatus.Active,
            "LOAN_NOT_ACTIVE_OR_SET"
        );
        _;
    }

<<<<<<< HEAD
    constructor(
        address priceOracleAddress,
        address lendingPoolAddress,
        address loanTermsConsensusAddress,
        uint256 initSafetyInterval
    ) public {
=======
    function initialize(
        address priceOracleAddress,
        address lendingPoolAddress,
        address settingsAddress
    ) external isNotInitialized() {
>>>>>>> c244f216
        require(priceOracleAddress != address(0), "PROVIDE_ORACLE_ADDRESS");
        require(lendingPoolAddress != address(0), "PROVIDE_LENDINGPOOL_ADDRESS");
        require(
            loanTermsConsensusAddress != address(0),
            "Consensus address is required."
        );
        require(initSafetyInterval > 0, "PROVIDE_SAFETY_INTERVAL");

        _initialize(settingsAddress);

        priceOracle = PairAggregatorInterface(priceOracleAddress);
        lendingPool = LendingPoolInterface(lendingPoolAddress);
        loanTermsConsensus = LoanTermsConsensusInterface(loanTermsConsensusAddress);
        safetyInterval = initSafetyInterval;
    }

    /**
     * @notice Get a list of all loans for a borrower
     * @param borrower address The borrower's address
     */
    function getBorrowerLoans(address borrower) external view returns (uint256[] memory) {
        return borrowerLoans[borrower];
    }

    /**
     * @notice Deposit collateral into a loan
     * @param borrower address The address of the loan borrower.
     * @param loanID uint256 The ID of the loan the collateral is for
     */
    function depositCollateral(address borrower, uint256 loanID)
        external
        payable
<<<<<<< HEAD
        loanActiveOrSet(loanID)
=======
        loanIDValid(loanID)
        isInitialized()
        whenNotPaused()
        whenLendingPoolNotPaused(address(lendingPool))
>>>>>>> c244f216
    {
        require(
            loans[loanID].loanTerms.borrower == borrower,
            "BORROWER_LOAN_ID_MISMATCH"
        );

        require(msg.value > 0, "CANNOT_DEPOSIT_ZERO");

        uint256 depositAmount = msg.value;

        // update the contract total and the loan collateral total
        _payInCollateral(loanID, depositAmount);

        emit CollateralDeposited(loanID, borrower, depositAmount);
    }

    /**
     * @notice Withdraw collateral from a loan, unless this isn't allowed
     * @param amount uint256 The amount of ETH the caller is hoping to withdraw
     * @param loanID uint256 The ID of the loan the collateral is for
     */
    function withdrawCollateral(uint256 amount, uint256 loanID)
        external
<<<<<<< HEAD
        loanActiveOrSet(loanID)
=======
        loanIDValid(loanID)
        isInitialized()
        whenNotPaused()
        whenLendingPoolNotPaused(address(lendingPool))
        nonReentrant()
>>>>>>> c244f216
    {
        require(msg.sender == loans[loanID].loanTerms.borrower, "CALLER_DOESNT_OWN_LOAN");
        require(amount > 0, "CANNOT_WITHDRAW_ZERO");

        // Find the minimum collateral amount this loan is allowed in tokens
        uint256 collateralNeededToken = _getCollateralNeededInTokens(
            _getTotalOwed(loanID),
            loans[loanID].loanTerms.collateralRatio
        );
        uint256 collateralNeededWei = _convertTokenToWei(collateralNeededToken);

        // Withdrawal amount holds the amount of excess collateral in the loan
        uint256 withdrawalAmount = loans[loanID].collateral.sub(collateralNeededWei);
        if (withdrawalAmount > amount) {
            withdrawalAmount = amount;
        }

        if (withdrawalAmount > 0) {
            // Update the contract total and the loan collateral total
            _payOutCollateral(loanID, withdrawalAmount, msg.sender);
        }

        emit CollateralWithdrawn(loanID, msg.sender, withdrawalAmount);
    }

    function setLoanTerms(
        ZeroCollateralCommon.LoanRequest calldata request,
        ZeroCollateralCommon.LoanResponse[] calldata responses
    ) external payable {
        uint256 interestRate;
        uint256 collateralRatio;
        uint256 maxLoanAmount;

        uint256 loanID = loanIDCounter;
        loanIDCounter += 1;

        (interestRate, collateralRatio, maxLoanAmount) = loanTermsConsensus
            .processRequest(request, responses);

        loans[loanID] = ZeroCollateralCommon.Loan({
            id: loanID,
            loanTerms: ZeroCollateralCommon.LoanTerms({
                borrower: request.borrower,
                recipient: request.recipient,
                interestRate: interestRate,
                collateralRatio: collateralRatio,
                maxLoanAmount: maxLoanAmount,
                duration: request.duration
            }),
            termsExpiry: now.add(THIRTY_DAYS),
            loanStartTime: 0,
            collateral: 0,
            lastCollateralIn: 0,
            principalOwed: 0,
            interestOwed: 0,
            status: ZeroCollateralCommon.LoanStatus.TermsSet,
            liquidated: false
        });

        if (msg.value > 0) {
            // update collateral, totalCollateral, and lastCollateralIn
            _payInCollateral(loanID, msg.value);
        }

        borrowerLoans[request.borrower].push(loanID);

        emit LoanTermsSet(
            loanID,
            request.borrower,
            request.recipient,
            interestRate,
            collateralRatio,
            maxLoanAmount,
            request.duration
        );
    }

    /**
     * @notice Take out a loan
     *
     * @dev collateral ratio is a percentage of the loan amount that's required in collateral
     * @dev the percentage will be *(10**2). I.e. collateralRatio of 5244 means 52.44% collateral
     * @dev is required in the loan. Interest rate is also a percentage with 2 decimal points.
     */
<<<<<<< HEAD
    function takeOutLoan(uint256 loanID, uint256 amountBorrow)
        external
        loanTermsSet(loanID)
    {
        require(
            loans[loanID].loanTerms.maxLoanAmount >= amountBorrow,
            "MAX_LOAN_EXCEEDED"
=======
    function takeOutLoan(
        uint256 interestRate,
        uint256 collateralRatio,
        uint256 maxLoanAmount,
        uint256 numberDays,
        uint256 amountBorrow,
        ZeroCollateralCommon.Signature calldata signature
    )
        external
        payable
        isInitialized()
        whenNotPaused()
        whenLendingPoolNotPaused(address(lendingPool))
        nonReentrant()
        returns (uint256)
    {
        require(amountBorrow <= maxLoanAmount, "BORROW_AMOUNT_NOT_AUTHORIZED");

        address signer = ecrecover(
            keccak256(
                abi.encodePacked(
                    "\x19Ethereum Signed Message:\n32",
                    hashLoan(
                        interestRate,
                        collateralRatio,
                        msg.sender,
                        maxLoanAmount,
                        numberDays,
                        signature.signerNonce
                    )
                )
            ),
            signature.v,
            signature.r,
            signature.s
>>>>>>> c244f216
        );

        require(loans[loanID].termsExpiry >= now, "LOAN_TERMS_EXPIRED");

        require(
            loans[loanID].lastCollateralIn <= now.sub(safetyInterval),
            "COLLATERAL_DEPOSITED_RECENTLY"
        );

        loans[loanID].principalOwed = amountBorrow;
        loans[loanID].interestOwed = amountBorrow
            .mul(loans[loanID].loanTerms.interestRate)
            .mul(loans[loanID].loanTerms.duration)
            .div(TEN_THOUSAND)
            .div(DAYS_PER_YEAR_4DP);

        // check that enough collateral has been provided for this loan
        uint256 collateralNeededToken = _getCollateralNeededInTokens(
            _getTotalOwed(loanID),
            loans[loanID].loanTerms.collateralRatio
        );
        uint256 collateralNeededWei = _convertTokenToWei(collateralNeededToken);

        require(
            loans[loanID].collateral >= collateralNeededWei,
            "MORE_COLLATERAL_REQUIRED"
        );

        loans[loanID].loanStartTime = now;

        loans[loanID].status = ZeroCollateralCommon.LoanStatus.Active;

        // give the recipient their requested amount of tokens
        if (loans[loanID].loanTerms.recipient != address(0)) {
            lendingPool.createLoan(amountBorrow, loans[loanID].loanTerms.recipient);
        } else {
            lendingPool.createLoan(amountBorrow, loans[loanID].loanTerms.borrower);
        }

        emit LoanTakenOut(loanID, loans[loanID].loanTerms.borrower, amountBorrow);
    }

    /**
     * @notice Make a payment to a loan
     * @param amount uint256 The amount of tokens to pay back to the loan
     * @param loanID uint256 The ID of the loan the payment is for
     */
<<<<<<< HEAD
    function repay(uint256 amount, uint256 loanID) external loanActive(loanID) {
=======
    function repay(uint256 amount, uint256 loanID)
        external
        loanIDValid(loanID)
        isInitialized()
        whenNotPaused()
        whenLendingPoolNotPaused(address(lendingPool))
        nonReentrant()
    {
        require(loans[loanID].active, "LOAN_NOT_ACTIVE");

>>>>>>> c244f216
        // calculate the actual amount to repay
        uint256 toPay = amount;
        uint256 totalOwed = _getTotalOwed(loanID);
        if (totalOwed < toPay) {
            toPay = totalOwed;
        }

        if (toPay > 0) {
            // update the amount owed on the loan
            totalOwed = totalOwed.sub(toPay);
            _payLoan(loanID, toPay);

            // if the loan is now fully paid, close it and return collateral
            if (totalOwed == 0) {
                loans[loanID].status = ZeroCollateralCommon.LoanStatus.Closed;

                _payOutCollateral(
                    loanID,
                    loans[loanID].collateral,
                    loans[loanID].loanTerms.borrower
                );
            }

            // collect the money from the payer
            lendingPool.repay(toPay, msg.sender);
        }
    }

    /**
     * @notice Liquidate a loan if it is expired or undercollateralised
     * @param loanID uint256 The ID of the loan to be liquidated
     */
<<<<<<< HEAD
    function liquidateLoan(uint256 loanID) external loanActive(loanID) {
        // calculate the amount of collateral the loan needs in tokens
        uint256 collateralNeededToken = _getCollateralNeededInTokens(
            _getTotalOwed(loanID),
            loans[loanID].loanTerms.collateralRatio
=======
    function liquidateLoan(uint256 loanID)
        external
        loanIDValid(loanID)
        isInitialized()
        whenNotPaused()
        whenLendingPoolNotPaused(address(lendingPool))
        nonReentrant()
    {
        require(loans[loanID].active, "LOAN_NOT_ACTIVE");

        // check that enough collateral has been provided for this loan
        require(
            priceOracle.getLatestTimestamp() >= now.sub(ONE_HOUR),
            "ORACLE_PRICE_OLD"
>>>>>>> c244f216
        );
        uint256 collateralNeededWei = _convertTokenToWei(collateralNeededToken);

        // calculate when the loan should end
        uint256 loanEndTime = loans[loanID].loanStartTime.add(
            loans[loanID].loanTerms.duration
        );

        // to liquidate it must be undercollateralised, or expired
        require(
            collateralNeededWei > loans[loanID].collateral || loanEndTime < now,
            "DOESNT_NEED_LIQUIDATION"
        );

        loans[loanID].status = ZeroCollateralCommon.LoanStatus.Closed;
        loans[loanID].liquidated = true;

        uint256 collateralInTokens = _convertWeiToToken(loans[loanID].collateral);

        // the caller gets the collateral from the loan
        _payOutCollateral(loanID, loans[loanID].collateral, msg.sender);

        // the pays tokens at x% of collateral price
        lendingPool.liquidationPayment(
            collateralInTokens.mul(LIQUIDATE_ETH_PRICE).div(TEN_THOUSAND),
            msg.sender
        );
    }

    function _payOutCollateral(uint256 loanID, uint256 amount, address payable recipient)
        internal
    {
        totalCollateral = totalCollateral.sub(amount);
        loans[loanID].collateral = loans[loanID].collateral.sub(amount);
        recipient.transfer(amount);
    }

    function _payInCollateral(uint256 loanID, uint256 amount) internal {
        totalCollateral = totalCollateral.add(amount);
        loans[loanID].collateral = loans[loanID].collateral.add(amount);
        loans[loanID].lastCollateralIn = now;
    }

    // when this function is called, we've guaranteed that toPay is at most
    // equal to the total amount owed on the loan. It cannot be bigger.
    function _payLoan(uint256 loanID, uint256 toPay) internal {
        if (toPay > loans[loanID].principalOwed) {
            uint256 leftToPay = toPay;
            leftToPay -= loans[loanID].principalOwed;
            loans[loanID].principalOwed = 0;
            loans[loanID].interestOwed -= leftToPay;
        } else {
            loans[loanID].principalOwed -= toPay;
        }
    }

    function _getTotalOwed(uint256 loanID) internal returns (uint256) {
        return loans[loanID].interestOwed.add(loans[loanID].principalOwed);
    }

    function _getAWholeLendingToken() internal view returns (uint256) {
        uint8 decimals = ERC20Detailed(lendingPool.lendingToken()).decimals();
        return TEN**decimals;
    }

    function _getCollateralNeededInTokens(uint256 loanAmount, uint256 collateralRatio)
        internal
        pure
        returns (uint256)
    {
        // gets the amount of collateral needed in lending tokens (not wei)
        return loanAmount.mul(collateralRatio).div(TEN_THOUSAND);
    }

    function _convertWeiToToken(uint256 weiAmount) internal view returns (uint256) {
        // wei amount / lending token price in wei * the lending token decimals.
        uint256 aWholeLendingToken = _getAWholeLendingToken();
        uint256 oneLendingTokenPriceWei = uint256(priceOracle.getLatestAnswer());
        uint256 weiValue = weiAmount.mul(aWholeLendingToken).div(oneLendingTokenPriceWei);

        return weiValue;
    }

    function _convertTokenToWei(uint256 tokenAmount) internal view returns (uint256) {
        // tokenAmount is in token units, chainlink price is in whole tokens
        // token amount in tokens * lending token price in wei / the lending token decimals.
        uint256 aWholeLendingToken = _getAWholeLendingToken();
        uint256 oneLendingTokenPriceWei = uint256(priceOracle.getLatestAnswer());
        uint256 tokenValue = tokenAmount.mul(oneLendingTokenPriceWei).div(
            aWholeLendingToken
        );

        return tokenValue;
    }
}<|MERGE_RESOLUTION|>--- conflicted
+++ resolved
@@ -17,14 +17,7 @@
 pragma solidity 0.5.17;
 pragma experimental ABIEncoderV2;
 
-<<<<<<< HEAD
-// Libraries
-=======
 import "../base/Base.sol";
-import "../interfaces/LoansInterface.sol";
-import "../interfaces/PairAggregatorInterface.sol";
-import "../interfaces/LendingPoolInterface.sol";
->>>>>>> c244f216
 import "../util/ZeroCollateralCommon.sol";
 import "openzeppelin-solidity/contracts/math/SafeMath.sol";
 
@@ -38,11 +31,7 @@
 import "../interfaces/LoanTermsConsensusInterface.sol";
 
 
-<<<<<<< HEAD
-contract Loans is LoansInterface {
-=======
-contract Loans is Base, LoansInterface, SignerRole {
->>>>>>> c244f216
+contract Loans is Base, LoansInterface {
     using SafeMath for uint256;
 
     uint256 private constant ONE_HOUR = 60 * 60;
@@ -63,8 +52,6 @@
     LendingPoolInterface public lendingPool;
     LoanTermsConsensusInterface public loanTermsConsensus;
 
-    uint256 safetyInterval;
-
     mapping(address => uint256[]) public borrowerLoans;
 
     mapping(uint256 => ZeroCollateralCommon.Loan) public loans;
@@ -94,34 +81,24 @@
         _;
     }
 
-<<<<<<< HEAD
-    constructor(
+    function initialize(
         address priceOracleAddress,
         address lendingPoolAddress,
         address loanTermsConsensusAddress,
-        uint256 initSafetyInterval
-    ) public {
-=======
-    function initialize(
-        address priceOracleAddress,
-        address lendingPoolAddress,
         address settingsAddress
     ) external isNotInitialized() {
->>>>>>> c244f216
         require(priceOracleAddress != address(0), "PROVIDE_ORACLE_ADDRESS");
         require(lendingPoolAddress != address(0), "PROVIDE_LENDINGPOOL_ADDRESS");
         require(
             loanTermsConsensusAddress != address(0),
             "Consensus address is required."
         );
-        require(initSafetyInterval > 0, "PROVIDE_SAFETY_INTERVAL");
 
         _initialize(settingsAddress);
 
         priceOracle = PairAggregatorInterface(priceOracleAddress);
         lendingPool = LendingPoolInterface(lendingPoolAddress);
         loanTermsConsensus = LoanTermsConsensusInterface(loanTermsConsensusAddress);
-        safetyInterval = initSafetyInterval;
     }
 
     /**
@@ -140,14 +117,10 @@
     function depositCollateral(address borrower, uint256 loanID)
         external
         payable
-<<<<<<< HEAD
         loanActiveOrSet(loanID)
-=======
-        loanIDValid(loanID)
         isInitialized()
         whenNotPaused()
         whenLendingPoolNotPaused(address(lendingPool))
->>>>>>> c244f216
     {
         require(
             loans[loanID].loanTerms.borrower == borrower,
@@ -171,15 +144,11 @@
      */
     function withdrawCollateral(uint256 amount, uint256 loanID)
         external
-<<<<<<< HEAD
         loanActiveOrSet(loanID)
-=======
-        loanIDValid(loanID)
         isInitialized()
         whenNotPaused()
         whenLendingPoolNotPaused(address(lendingPool))
         nonReentrant()
->>>>>>> c244f216
     {
         require(msg.sender == loans[loanID].loanTerms.borrower, "CALLER_DOESNT_OWN_LOAN");
         require(amount > 0, "CANNOT_WITHDRAW_ZERO");
@@ -264,57 +233,23 @@
      * @dev the percentage will be *(10**2). I.e. collateralRatio of 5244 means 52.44% collateral
      * @dev is required in the loan. Interest rate is also a percentage with 2 decimal points.
      */
-<<<<<<< HEAD
     function takeOutLoan(uint256 loanID, uint256 amountBorrow)
         external
         loanTermsSet(loanID)
-    {
-        require(
-            loans[loanID].loanTerms.maxLoanAmount >= amountBorrow,
-            "MAX_LOAN_EXCEEDED"
-=======
-    function takeOutLoan(
-        uint256 interestRate,
-        uint256 collateralRatio,
-        uint256 maxLoanAmount,
-        uint256 numberDays,
-        uint256 amountBorrow,
-        ZeroCollateralCommon.Signature calldata signature
-    )
-        external
-        payable
         isInitialized()
         whenNotPaused()
         whenLendingPoolNotPaused(address(lendingPool))
         nonReentrant()
-        returns (uint256)
-    {
-        require(amountBorrow <= maxLoanAmount, "BORROW_AMOUNT_NOT_AUTHORIZED");
-
-        address signer = ecrecover(
-            keccak256(
-                abi.encodePacked(
-                    "\x19Ethereum Signed Message:\n32",
-                    hashLoan(
-                        interestRate,
-                        collateralRatio,
-                        msg.sender,
-                        maxLoanAmount,
-                        numberDays,
-                        signature.signerNonce
-                    )
-                )
-            ),
-            signature.v,
-            signature.r,
-            signature.s
->>>>>>> c244f216
+    {
+        require(
+            loans[loanID].loanTerms.maxLoanAmount >= amountBorrow,
+            "MAX_LOAN_EXCEEDED"
         );
 
         require(loans[loanID].termsExpiry >= now, "LOAN_TERMS_EXPIRED");
 
         require(
-            loans[loanID].lastCollateralIn <= now.sub(safetyInterval),
+            loans[loanID].lastCollateralIn <= now.sub(settings.safetyInterval()),
             "COLLATERAL_DEPOSITED_RECENTLY"
         );
 
@@ -356,20 +291,14 @@
      * @param amount uint256 The amount of tokens to pay back to the loan
      * @param loanID uint256 The ID of the loan the payment is for
      */
-<<<<<<< HEAD
-    function repay(uint256 amount, uint256 loanID) external loanActive(loanID) {
-=======
     function repay(uint256 amount, uint256 loanID)
         external
-        loanIDValid(loanID)
+        loanActive(loanID)
         isInitialized()
         whenNotPaused()
         whenLendingPoolNotPaused(address(lendingPool))
         nonReentrant()
     {
-        require(loans[loanID].active, "LOAN_NOT_ACTIVE");
-
->>>>>>> c244f216
         // calculate the actual amount to repay
         uint256 toPay = amount;
         uint256 totalOwed = _getTotalOwed(loanID);
@@ -402,28 +331,18 @@
      * @notice Liquidate a loan if it is expired or undercollateralised
      * @param loanID uint256 The ID of the loan to be liquidated
      */
-<<<<<<< HEAD
-    function liquidateLoan(uint256 loanID) external loanActive(loanID) {
+    function liquidateLoan(uint256 loanID)
+        external
+        loanActive(loanID)
+        isInitialized()
+        whenNotPaused()
+        whenLendingPoolNotPaused(address(lendingPool))
+        nonReentrant()
+    {
         // calculate the amount of collateral the loan needs in tokens
         uint256 collateralNeededToken = _getCollateralNeededInTokens(
             _getTotalOwed(loanID),
             loans[loanID].loanTerms.collateralRatio
-=======
-    function liquidateLoan(uint256 loanID)
-        external
-        loanIDValid(loanID)
-        isInitialized()
-        whenNotPaused()
-        whenLendingPoolNotPaused(address(lendingPool))
-        nonReentrant()
-    {
-        require(loans[loanID].active, "LOAN_NOT_ACTIVE");
-
-        // check that enough collateral has been provided for this loan
-        require(
-            priceOracle.getLatestTimestamp() >= now.sub(ONE_HOUR),
-            "ORACLE_PRICE_OLD"
->>>>>>> c244f216
         );
         uint256 collateralNeededWei = _convertTokenToWei(collateralNeededToken);
 
