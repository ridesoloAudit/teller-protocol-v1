--- conflicted
+++ resolved
@@ -12,15 +12,9 @@
  */
 contract DynamicProxy is InitializeableDynamicProxy {
     /**
-<<<<<<< HEAD
-        @notice It creates a new dynamic proxy given a settings contract and a logic name.
-        @param settingsAddress the settings contract address.
-        @param aLogicName the logic name to set.
-=======
         @notice It creates a new dynamic proxy given a logic registry contract and a logic name.
         @param logicRegistryAddress the settings contract address.
         @param aLogicName the settings contract address.
->>>>>>> f26b7287
      */
     constructor(address logicRegistryAddress, bytes32 aLogicName) public {
         _initialize(logicRegistryAddress, aLogicName);
