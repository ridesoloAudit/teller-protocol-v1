--- conflicted
+++ resolved
@@ -68,16 +68,13 @@
         }
     }
 
-<<<<<<< HEAD
     /** Internal Functions **/
 
-=======
     /**
         @notice It sets the settings contract address for this contract instance.
         @dev As the settings must NOT change over the time, it verifies if it is already set before updating it.
         @param settingsAddress the settings address to be used for this upgradeable contract.
      */
->>>>>>> e1ab5937
     function _setSettings(address settingsAddress) internal {
         // Prevent resetting the settings logic for standalone test deployments.
         if (address(settings()).isNotEmpty()) {
