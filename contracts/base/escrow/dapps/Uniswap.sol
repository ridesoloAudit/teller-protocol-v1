pragma solidity 0.5.17;

// External Libraries
import "@openzeppelin/contracts-ethereum-package/contracts/utils/Address.sol";
import "@openzeppelin/contracts-ethereum-package/contracts/token/ERC20/SafeERC20.sol";

// Common
import "../../../util/AddressLib.sol";

// Contracts
import "../../BaseEscrowDapp.sol";

// Interfaces
import "./IUniswap.sol";
import "../../../providers/uniswap/IUniswapV2Router02.sol";

/*****************************************************************************************************/
/**                                             WARNING                                             **/
/**                      DAPP CONTRACT IS AN EXTENSION OF THE ESCROW CONTRACT                       **/
/**  ---------------------------------------------------------------------------------------------  **/
/**  Because there are multiple dApp contracts, and they all extend the Escrow contract that is     **/
/**  itself upgradeable, they cannot have their own storage variables as they would cause the the   **/
/**  storage slots to be overwritten on the Escrow proxy contract!                                  **/
/**                                                                                                 **/
/**  Visit https://docs.openzeppelin.com/upgrades/2.6/proxies#upgrading-via-the-proxy-pattern for   **/
/**  more information.                                                                              **/
/*****************************************************************************************************/
/**
    @notice This contract is used to define Uniswap dApp actions available. All dapp actions are invoked via 
        delegatecalls from Escrow contract, so this contract's state is really Escrow.
    @author develop@teller.finance
 */
contract Uniswap is IUniswap, BaseEscrowDapp {
    using AddressLib for address;
    using Address for address;
    using SafeERC20 for IERC20;

    /* Constants */
    /**
        @notice Based on the docs https://uniswap.org/docs/v2/smart-contracts/router02/ the Router V2 instance is deployed on the same address in the testnets and mainnet. So, we can hardcode the address here.
     */
    IUniswapV2Router02 public constant router = IUniswapV2Router02(
        0x7a250d5630B4cF539739dF2C5dAcb4c659F2488D
    );

    // State is shared with Escrow contract as it uses delegateCall() to interact with this contract.

    /**
        @notice Swaps ETH/Tokens for Tokens/ETH using different Uniswap v2 Router 02 methods.
        @param path An array of token addresses. path.length must be >= 2. Pools for each consecutive pair of addresses must exist and have liquidity.
        @param sourceAmount amount of source token to swap.
        @param minDestination The minimum amount of output tokens that must be received for the transaction not to revert.
     */
    function swap(
        address[] memory path,
        uint256 sourceAmount,
        uint256 minDestination
    ) public onlyOwner() {
        _swap(router, path, sourceAmount, minDestination);
    }

    /* Internal Functions */

    /**
        @notice Swaps ETH/Tokens for Tokens/ETH using different Uniswap v2 Router 02 methods.
        @param theRouter The UniswapV2Router instance.
        @param path An array of token addresses. path.length must be >= 2. Pools for each consecutive pair of addresses must exist and have liquidity.
        @param sourceAmount amount of source token to swap.
        @param minDestination The minimum amount of output tokens that must be received for the transaction not to revert.
     */
    function _swap(
        IUniswapV2Router02 theRouter,
        address[] memory path,
        uint256 sourceAmount,
        uint256 minDestination
    ) internal {
        require(path.length >= 2, "UNI_PATH_TOO_SHORT");
        address source = path[0];
        address destination = path[path.length - 1];

        require(
<<<<<<< HEAD
            settings().chainlinkAggregator().isTokenSupported(source),
            "UNI_SRC_NOT_SUPPORTED"
        );
        require(
            settings().chainlinkAggregator().isTokenSupported(destination),
=======
            _getSettings().chainlinkAggregator().isTokenSupported(source),
            "UNI_SRC_NOT_SUPPORTED"
        );
        require(
            _getSettings().chainlinkAggregator().isTokenSupported(destination),
>>>>>>> 8427b8c4
            "UNI_DST_NOT_SUPPORTED"
        );

        require(_balanceOf(source) >= sourceAmount, "UNI_INSUFFICIENT_SRC");
        source.requireNotEqualTo(destination, "UNI_SRC_DST_SAME");
        require(minDestination > 0, "UNI_MIN_DST_ZERO"); // what if there is no minimum?

        uint256 balanceBeforeSwap = _balanceOf(destination);

        IERC20(source).safeIncreaseAllowance(address(theRouter), sourceAmount);
        uint256[] memory amounts = theRouter.swapExactTokensForTokens(
            sourceAmount,
            minDestination,
            path,
            address(this),
            now
        );

        uint256 balanceAfterSwap = _balanceOf(destination);
        require(
            balanceAfterSwap >= (balanceBeforeSwap + minDestination),
            "UNI_BALANCE_NOT_INCREASED"
        );
        require(amounts.length == path.length, "UNI_ERROR_SWAPPING");
        uint256 destinationAmount = amounts[amounts.length - 1];

        _tokenUpdated(source);
        _tokenUpdated(destination);

        emit UniswapSwapped(source, destination, sourceAmount, destinationAmount);
    }
}<|MERGE_RESOLUTION|>--- conflicted
+++ resolved
@@ -79,19 +79,11 @@
         address destination = path[path.length - 1];
 
         require(
-<<<<<<< HEAD
-            settings().chainlinkAggregator().isTokenSupported(source),
-            "UNI_SRC_NOT_SUPPORTED"
-        );
-        require(
-            settings().chainlinkAggregator().isTokenSupported(destination),
-=======
             _getSettings().chainlinkAggregator().isTokenSupported(source),
             "UNI_SRC_NOT_SUPPORTED"
         );
         require(
             _getSettings().chainlinkAggregator().isTokenSupported(destination),
->>>>>>> 8427b8c4
             "UNI_DST_NOT_SUPPORTED"
         );
 
