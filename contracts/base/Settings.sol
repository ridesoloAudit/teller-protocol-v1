pragma solidity 0.5.17;
pragma experimental ABIEncoderV2;

// Libraries
import "@openzeppelin/contracts-ethereum-package/contracts/utils/Address.sol";
import "../util/AddressLib.sol";
import "../util/PlatformSettingsLib.sol";
import "../util/AddressArrayLib.sol";
import "../util/CacheLib.sol";

// Contracts
import "@openzeppelin/contracts-ethereum-package/contracts/lifecycle/Pausable.sol";
import "../util/SettingsConsts.sol";
import "./BaseUpgradeable.sol";
import "./TInitializable.sol";
import "./UpgradeableProxy.sol";
import "./DynamicProxy.sol";
import "./AssetSettings.sol";
import "./LogicVersionsRegistry.sol";
import "./EscrowFactory.sol";
import "../providers/chainlink/ChainlinkAggregator.sol";

// Interfaces
import "../interfaces/SettingsInterface.sol";
import "../interfaces/EscrowFactoryInterface.sol";
import "../providers/chainlink/IChainlinkAggregator.sol";
import "../providers/compound/CErc20Interface.sol";
import "../interfaces/AssetSettingsInterface.sol";
import "../interfaces/MarketFactoryInterface.sol";

/*****************************************************************************************************/
/**                                             WARNING                                             **/
/**                                  THIS CONTRACT IS UPGRADEABLE!                                  **/
/**  ---------------------------------------------------------------------------------------------  **/
/**  Do NOT change the order of or PREPEND any storage variables to this or new versions of this    **/
/**  contract as this will cause the the storage slots to be overwritten on the proxy contract!!    **/
/**                                                                                                 **/
/**  Visit https://docs.openzeppelin.com/upgrades/2.6/proxies#upgrading-via-the-proxy-pattern for   **/
/**  more information.                                                                              **/
/*****************************************************************************************************/
/**
    @notice This contract manages the configuration of the platform.
    @dev The platform settings functions (create, update, and remove) don't include the whenNotPaused()
    modifier because we might need to use them in both cases (when the platform is paused and not paused).
        Example:
            - There is a potential issue and before analyzing it, we pause the platform to avoid funds losses.
            Finally, as result of the analysis, we decided to update a platform setting (or create a new one for the
            cloud nodes). In this scenario, if the modifier is present, we couldn't update the setting
            (because the platform is paused).

    @author develop@teller.finance
 */
contract Settings is
    SettingsInterface,
    TInitializable,
    Pausable,
    BaseUpgradeable
{
    using AddressLib for address;
    using Address for address;
    using AddressArrayLib for address[];
    using PlatformSettingsLib for PlatformSettingsLib.PlatformSetting;

    /** Constants */

    /**
        @notice The contract that holds global constant variables.
        @dev It is set by the initialize function.
     */
    SettingsConsts public consts;

    /**
        @notice It defines the constant address to represent ETHER.
     */
    address public constant ETH_ADDRESS =
        0xEeeeeEeeeEeEeeEeEeEeeEEEeeeeEeeeeeeeEEeE;

    /**
        @notice It defines the constant address to represent the canonical WETH token.
        @dev It is set via the initialize function.
     */
    address public WETH_ADDRESS;

    /**
        @notice It defines Compound Ether token address on current network.
        @dev It is set by the initialize function.
     */
    address public CETH_ADDRESS;

    /* State Variables */

    /**
        @notice It represents a mapping to identify the lending pools paused and not paused.

        i.e.: address(lending pool) => true or false.
     */
    mapping(address => bool) public lendingPoolPaused;

    /**
        @notice It represents a mapping to configure the asset settings.
        @notice The key belongs to the asset address. Example: address(DAI) or address(USDC).
        @notice The value has the asset settings.

        Examples:

        address(DAI) => {
            cTokenAddress = 0x1234...890
            maxLoanAmount = 1000 DAI (max)
        }
        address(USDC) => {
            cTokenAddress = 0x2345...901
            maxLoanAmount = 500 USDC (max)
        }
     */

    /**
        @notice It is the global instance of the AssetSettings contract.
     */
    AssetSettingsInterface public assetSettings;

    /**
        @notice This mapping represents the platform settings where:

        - The key is the platform setting name.
        - The value is the platform setting. It includes the value, minimum and maximum values.
     */
    mapping(bytes32 => PlatformSettingsLib.PlatformSetting)
        public platformSettings;

    /**
        @notice It is the global instance of the EscrowFactory contract.
     */
    EscrowFactoryInterface public escrowFactory;

    /**
        @notice It is the global instance of the logic versions registry contract.
     */
    LogicVersionsRegistryInterface public versionsRegistry;

    /**
        @notice It is the global instance of the ChainlinkAggregator contract.
     */
    IChainlinkAggregator public chainlinkAggregator;

    /**
        @notice It is the global instance of the MarketFactory contract.
     */
    MarketFactoryInterface public marketFactory;

    /**
        @notice This mapping represents the list of wallet addresses that are allowed to interact with the protocol

        - The key is belongs to the user's wallet address
        - The value is a boolean flag indicating if the address has permissions
     */
    mapping(address => bool) public authorizedAddresses;

    /**
        @notice Flag restricting the use of the Protocol to authorizedAddress
     */
    bool public platformRestricted;

    /** Modifiers */

    /* Constructor */

    /** External Functions */

    /**
        @notice It creates a new platform setting given a setting name, value, min and max values.
        @param settingName setting name to create.
        @param value the initial value for the given setting name.
        @param minValue the min value for the setting.
        @param maxValue the max value for the setting.
     */
    function createPlatformSetting(
        bytes32 settingName,
        uint256 value,
        uint256 minValue,
        uint256 maxValue
    ) external onlyPauser() isInitialized() {
        require(settingName != "", "SETTING_NAME_MUST_BE_PROVIDED");
        platformSettings[settingName].initialize(value, minValue, maxValue);

        emit PlatformSettingCreated(
            settingName,
            msg.sender,
            value,
            minValue,
            maxValue
        );
    }

    /**
        @notice It updates an existent platform setting given a setting name.
        @notice It only allows to update the value (not the min or max values).
        @notice In case you need to update the min or max values, you need to remove it, and create it again.
        @param settingName setting name to update.
        @param newValue the new value to set.
     */
    function updatePlatformSetting(bytes32 settingName, uint256 newValue)
        external
        onlyPauser()
        isInitialized()
    {
        uint256 oldValue = platformSettings[settingName].update(newValue);

        emit PlatformSettingUpdated(
            settingName,
            msg.sender,
            oldValue,
            newValue
        );
    }

    /**
        @notice Removes a current platform setting given a setting name.
        @param settingName to remove.
     */
    function removePlatformSetting(bytes32 settingName)
        external
        onlyPauser()
        isInitialized()
    {
        uint256 oldValue = platformSettings[settingName].value;
        platformSettings[settingName].remove();

        emit PlatformSettingRemoved(settingName, oldValue, msg.sender);
    }

    /**
        @notice It gets the current platform setting for a given setting name
        @param settingName to get.
        @return the current platform setting.
     */
    function getPlatformSetting(bytes32 settingName)
        external
        view
        returns (PlatformSettingsLib.PlatformSetting memory)
    {
        return _getPlatformSetting(settingName);
    }

    /**
        @notice It gets the current platform setting value for a given setting name
        @param settingName to get.
        @return the current platform setting value.
     */
    function getPlatformSettingValue(bytes32 settingName)
        external
        view
        returns (uint256)
    {
        return _getPlatformSetting(settingName).value;
    }

    /**
        @notice It tests whether a setting name is already configured.
        @param settingName setting name to test.
        @return true if the setting is already configured. Otherwise it returns false.
     */
    function hasPlatformSetting(bytes32 settingName)
        external
        view
        returns (bool)
    {
        return _getPlatformSetting(settingName).exists;
    }

    /**
        @notice It pauses a specific lending pool.
        @param lendingPoolAddress lending pool address to pause.
     */
    function pauseLendingPool(address lendingPoolAddress)
        external
        onlyPauser()
        whenNotPaused()
        isInitialized()
    {
        lendingPoolAddress.requireNotEmpty("LENDING_POOL_IS_REQUIRED");
        require(
            !lendingPoolPaused[lendingPoolAddress],
            "LENDING_POOL_ALREADY_PAUSED"
        );

        lendingPoolPaused[lendingPoolAddress] = true;

        emit LendingPoolPaused(msg.sender, lendingPoolAddress);
    }

    /**
        @notice It unpauses a specific lending pool.
        @param lendingPoolAddress lending pool address to unpause.
     */
    function unpauseLendingPool(address lendingPoolAddress)
        external
        onlyPauser()
        whenNotPaused()
        isInitialized()
    {
        lendingPoolAddress.requireNotEmpty("LENDING_POOL_IS_REQUIRED");
        require(
            lendingPoolPaused[lendingPoolAddress],
            "LENDING_POOL_IS_NOT_PAUSED"
        );

        lendingPoolPaused[lendingPoolAddress] = false;

        emit LendingPoolUnpaused(msg.sender, lendingPoolAddress);
    }

    /**
        @notice It gets whether the platform is paused or not.
        @return true if platform is paused. Otherwise it returns false.
     */
    function isPaused() external view returns (bool) {
        return paused();
    }

    /**
        @notice Tests whether amount exceeds the current maximum loan amount for a specific asset settings.
        @param assetAddress asset address to test the setting.
        @param amount amount to test.
        @return true if amount exceeds current max loan amout. Otherwise it returns false.
     */
    function exceedsMaxLoanAmount(address assetAddress, uint256 amount)
        external
        view
        returns (bool)
    {
        return assetSettings.exceedsMaxLoanAmount(assetAddress, amount);
    }

    /**
        @notice Gets the cToken address for a given asset address.
        @param assetAddress token address.
        @return the cToken address for a given asset address.
     */
    function getCTokenAddress(address assetAddress)
        external
        view
        returns (address)
    {
        return assetSettings.getCTokenAddress(assetAddress);
    }

    /**
        @notice Requires an account to have the pauser role.
        @param account account to test.
     */
    function requirePauserRole(address account) public view {
        require(isPauser(account) || account == address(this), "NOT_PAUSER");
    }

    /**
        @notice Restricts the use of the Teller protocol to authorized wallet addresses only
        @param restriction Bool turning the resitriction on or off
     */
    function restrictPlatform(bool restriction)
        external
        onlyPauser()
        isInitialized()
    {
        platformRestricted = restriction;
    }

    /**
        @notice Returns whether the platform is restricted or not
        @return bool True if the platform is restricted, false if not
     */
    function isPlatformRestricted() external view returns (bool) {
        return platformRestricted;
    }

    /**
        @notice Adds a wallet address to the list of authorized wallets
        @param addressToAdd The wallet address of the user being authorized
     */
    function addAuthorizedAddress(address addressToAdd) public isInitialized() {
        require(
            isPauser(msg.sender) || msg.sender == address(escrowFactory),
            "CALLER_NOT_PAUSER"
        );
        authorizedAddresses[addressToAdd] = true;
    }

    /**
        @notice Adds a list of wallet addresses to the list of authorized wallets
        @param addressesToAdd The list of wallet addresses being authorized
     */
    function addAuthorizedAddressList(address[] calldata addressesToAdd)
        external
<<<<<<< HEAD
        onlyPauser()
        isInitialized()
    {
        for (uint256 i = 0; i < addressesToAdd.length; i++) {
            addressesToAdd[i].requireNotEmpty("ADDRESS_ZERO");
            authorizedAddresses[addressesToAdd[i]] = true;
=======
        isInitialized()
    {
        for (uint256 i = 0; i < addressesToAdd.length; i++) {
            addAuthorizedAddress(addressesToAdd[i]);
>>>>>>> 82b88e71
        }
    }

    /**
        @notice Removes a wallet address from the list of authorized wallets
        @param addressToRemove The wallet address of the user being unauthorized
     */
    function removeAuthorizedAddress(address addressToRemove)
        external
        onlyPauser()
        isInitialized()
    {
        authorizedAddresses[addressToRemove] = false;
    }

    /**
        @notice Tests whether an account has authorization
        @param account The account address to check for
        @return True if account has authorization, false if it does not
     */
    function hasAuthorization(address account) public view returns (bool) {
        return
            isPauser(account) ||
            authorizedAddresses[account] ||
            versionsRegistry.isProxyRegistered(account);
    }

    /**
        @notice Requires an account to have platform authorization.
        @dev Checks if an account address has authorization or proxy contract is registered.
        @param account account to test.
     */
    function requireAuthorization(address account) public view {
        require(
            !platformRestricted || hasAuthorization(account),
            "NOT_AUTHORIZED"
        );
    }

    /**
        @notice It initializes this settings contract instance.
        @param versionsRegistryLogicAddress LogicVersionsRegistry logic address.
        @param wethTokenAddress canonical WETH token address.
        @param cethTokenAddress compound CETH token address.
     */
    function initialize(
        address versionsRegistryLogicAddress,
        address wethTokenAddress,
        address cethTokenAddress
    ) external isNotInitialized() {
        require(cethTokenAddress.isContract(), "CETH_ADDRESS_MUST_BE_CONTRACT");

        Pausable.initialize(msg.sender);
        TInitializable._initialize();

        WETH_ADDRESS = wethTokenAddress;
        CETH_ADDRESS = cethTokenAddress;

        consts = new SettingsConsts();

        _setSettings(address(this));

        UpgradeableProxy logicVersionsRegistryProxy = new UpgradeableProxy();
        logicVersionsRegistryProxy.initializeProxy(
            address(this),
            versionsRegistryLogicAddress
        );
        versionsRegistry = LogicVersionsRegistryInterface(
            address(logicVersionsRegistryProxy)
        );
        versionsRegistry.initialize();
        assetSettings = AssetSettingsInterface(
            _deployDynamicProxy(
                versionsRegistry.consts().ASSET_SETTINGS_LOGIC_NAME()
            )
        );
        chainlinkAggregator = IChainlinkAggregator(
            _deployDynamicProxy(
                versionsRegistry.consts().CHAINLINK_PAIR_AGGREGATOR_LOGIC_NAME()
            )
        );
        escrowFactory = EscrowFactoryInterface(
            _deployDynamicProxy(
                versionsRegistry.consts().ESCROW_FACTORY_LOGIC_NAME()
            )
        );
        marketFactory = MarketFactoryInterface(
            _deployDynamicProxy(
                versionsRegistry.consts().MARKET_FACTORY_LOGIC_NAME()
            )
        );
    }

    function postLogicVersionsRegistered() external {
        chainlinkAggregator.initialize();
        escrowFactory.initialize();
        marketFactory.initialize();
    }

    /** Internal functions */

    function _deployDynamicProxy(bytes32 logicName) internal returns (address) {
        return address(new DynamicProxy(address(this), logicName));
    }

    /**
        @notice It gets the platform setting for a given setting name.
        @param settingName the setting name to look for.
        @return the current platform setting for the given setting name.
     */
    function _getPlatformSetting(bytes32 settingName)
        internal
        view
        returns (PlatformSettingsLib.PlatformSetting memory)
    {
        return platformSettings[settingName];
    }
}<|MERGE_RESOLUTION|>--- conflicted
+++ resolved
@@ -390,19 +390,10 @@
      */
     function addAuthorizedAddressList(address[] calldata addressesToAdd)
         external
-<<<<<<< HEAD
-        onlyPauser()
-        isInitialized()
-    {
-        for (uint256 i = 0; i < addressesToAdd.length; i++) {
-            addressesToAdd[i].requireNotEmpty("ADDRESS_ZERO");
-            authorizedAddresses[addressesToAdd[i]] = true;
-=======
         isInitialized()
     {
         for (uint256 i = 0; i < addressesToAdd.length; i++) {
             addAuthorizedAddress(addressesToAdd[i]);
->>>>>>> 82b88e71
         }
     }
 
