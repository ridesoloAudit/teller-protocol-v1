pragma solidity 0.5.17;
pragma experimental ABIEncoderV2;

// Contracts
import "./Base.sol";

// Interfaces
import "@openzeppelin/contracts-ethereum-package/contracts/token/ERC20/IERC20.sol";
import "../interfaces/LoansInterface.sol";

// Libraries
import "../util/AddressArrayLib.sol";

<<<<<<< HEAD
contract BaseEscrowDapp is Base {
    using Address for address;
    using AddressArrayLib for address[];
=======
contract BaseEscrowDapp is Ownable, BaseUpgradeable {
    using AddressArrayLib for AddressArrayLib.AddressArray;
>>>>>>> 32b7af75

    /** State Variables **/

    /**
        @notice It is the current loans contract instance.
     */
    LoansInterface private _loans;

    /**
        @notice This loan id refers the loan in the loans contract.
        @notice This loan was taken out by a borrower.
     */
    uint256 private _loanID;

    address private _lendingToken;

    /**
        @notice An array of tokens that are owned by this escrow.
     */
    AddressArrayLib.AddressArray private tokens;

    /* Modifiers */

    modifier onlyBorrower() {
        require(msg.sender == getBorrower(), "NOT_BORROWER");
        _;
    }

    /* Public Functions */

    /**
        @notice Gets the borrower for this Escrow's loan.
        @return address of this Escrow's loans
     */
    function getBorrower() public view returns (address) {
        return _loans.loans(_loanID).loanTerms.borrower;
    }

    /**
        @notice Returns this Escrow's loan instance.
     */
    function getLoansContract() public view returns (LoansInterface) {
        return _loans;
    }

    /**
        @notice Returns this Escrow's loan id.
     */
    function getLoanID() public view returns (uint256) {
        return _loanID;
    }

    /**
        @notice Returns this Escrow's loan instance.
     */
    function getLoan() public view returns (TellerCommon.Loan memory) {
        return _loans.loans(_loanID);
    }

    /**
        @notice Returns this Escrow's loan instance.
     */
    function getLendingToken() public view returns (address) {
        return _lendingToken;
    }

    /**
        @notice Returns an array of token addresses, for which this Escrow contract has a balance.
        @return The list of all tokens held by this contract.
     */
    function getTokens() public view returns (address[] memory) {
        return tokens.array;
    }

    /* External Functions */

    /**
        @notice Returns the index of a given token address from the stored address array.
        @param tokenAddress The contract address for which the index is required.
        @return The index number of the token contract address, stored in the Escrow's array.
     */
    function findTokenIndex(address tokenAddress)
        external
        view
        returns (int256)
    {
        (bool found, uint256 index) = tokens.getIndex(tokenAddress);
        return found ? int256(index) : -1;
    }

    /* Internal Functions */

    /**
        @notice Returns this contract's balance for the specified token.
        @param tokenAddress token address.
        @return The token balance of the tokenAddress held by this Escrow contract.
     */
    function _balanceOf(address tokenAddress) internal view returns (uint256) {
        return IERC20(tokenAddress).balanceOf(address(this));
    }

    /**
        @notice Adds or removes tokens held by the Escrow contract
        @param tokenAddress The token address to be added or removed
     */
    function _tokenUpdated(address tokenAddress) internal {
        (bool found, uint256 index) = tokens.getIndex(tokenAddress);
        if (_balanceOf(tokenAddress) > 0) {
            if (!found) {
                tokens.add(tokenAddress);
            }
        } else if (found) {
            tokens.remove(index);
        }
    }
<<<<<<< HEAD

    /**
        @notice Sets an inital list of tokens that will be held by this Escrow contract.
        @param tokenList An array of token address to be added to the the list of tokens held by the Escrow.
     */
    function _setTokens(address[] memory tokenList) internal {
        tokens = tokenList;
    }

    function _initialize(address loansAddress, uint256 aLoanID)
        internal
        isNotInitialized
    {
        require(loansAddress.isContract(), "LOANS_MUST_BE_A_CONTRACT");

        _loans = LoansInterface(loansAddress);
        _loanID = aLoanID;
    }
=======
>>>>>>> 32b7af75
}<|MERGE_RESOLUTION|>--- conflicted
+++ resolved
@@ -11,14 +11,9 @@
 // Libraries
 import "../util/AddressArrayLib.sol";
 
-<<<<<<< HEAD
 contract BaseEscrowDapp is Base {
     using Address for address;
-    using AddressArrayLib for address[];
-=======
-contract BaseEscrowDapp is Ownable, BaseUpgradeable {
     using AddressArrayLib for AddressArrayLib.AddressArray;
->>>>>>> 32b7af75
 
     /** State Variables **/
 
@@ -134,15 +129,6 @@
             tokens.remove(index);
         }
     }
-<<<<<<< HEAD
-
-    /**
-        @notice Sets an inital list of tokens that will be held by this Escrow contract.
-        @param tokenList An array of token address to be added to the the list of tokens held by the Escrow.
-     */
-    function _setTokens(address[] memory tokenList) internal {
-        tokens = tokenList;
-    }
 
     function _initialize(address loansAddress, uint256 aLoanID)
         internal
@@ -153,6 +139,4 @@
         _loans = LoansInterface(loansAddress);
         _loanID = aLoanID;
     }
-=======
->>>>>>> 32b7af75
 }