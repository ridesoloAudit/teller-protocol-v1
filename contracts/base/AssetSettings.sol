pragma solidity 0.5.17;
pragma experimental ABIEncoderV2;

// Libraries
import "@openzeppelin/contracts-ethereum-package/contracts/utils/Address.sol";
import "../util/AddressLib.sol";
import "../util/CacheLib.sol";

// Contracts
<<<<<<< HEAD
import "@openzeppelin/contracts-ethereum-package/contracts/token/ERC20/ERC20Detailed.sol";
import "./BaseUpgradeable.sol";
=======
import "./Base.sol";

>>>>>>> dbf66fd8
// Interfaces
import "../interfaces/AssetSettingsInterface.sol";

/*****************************************************************************************************/
/**                                             WARNING                                             **/
/**                                  THIS CONTRACT IS UPGRADEABLE!                                  **/
/**  ---------------------------------------------------------------------------------------------  **/
/**  Do NOT change the order of or PREPEND any storage variables to this or new versions of this    **/
/**  contract as this will cause the the storage slots to be overwritten on the proxy contract!!    **/
/**                                                                                                 **/
/**  Visit https://docs.openzeppelin.com/upgrades/2.6/proxies#upgrading-via-the-proxy-pattern for   **/
/**  more information.                                                                              **/
/*****************************************************************************************************/
/**
    @notice Asset settings contract for a specific asset on the protocol.

    @author develop@teller.finance
 */
<<<<<<< HEAD
contract AssetSettings is AssetSettingsInterface, BaseUpgradeable {
=======
contract AssetSettings is AssetSettingsInterface, Base {
>>>>>>> dbf66fd8
    using AddressLib for address;
    using CacheLib for CacheLib.Cache;

    /**
<<<<<<< HEAD
        @notice This mapping represents the asset settings where:

        - The key is the asset address.
        - The value is the Cache for all asset settings. It includes the settings addresses, uints, ints, bytes and boolean values.
     */
=======
          @notice This mapping represents the asset settings where:

          - The key is the asset address.
          - The value is the Cache for all asset settings. It includes the settings addresses, uints, ints, bytes and boolean values.
       */
>>>>>>> dbf66fd8
    mapping(address => CacheLib.Cache) internal assets;

    /** Constants */
    /**
<<<<<<< HEAD
        @notice The asset setting name for cToken address settings.
     */
=======
          @notice The asset setting name for cToken address settings.
       */
>>>>>>> dbf66fd8
    bytes32 internal constant CTOKEN_ADDRESS_ASSET_SETTING =
        keccak256("CTokenAddress");

    /**
<<<<<<< HEAD
        @notice The asset setting name for yearn vault address settings.
     */
=======
          @notice The asset setting name for yearn vault address settings.
       */
>>>>>>> dbf66fd8
    bytes32 internal constant YEARN_VAULT_ADDRESS_ASSET_SETTING =
        keccak256("YVaultAddress");

    /**
<<<<<<< HEAD
        @notice The asset setting name for curve pool address settings.
     */
=======
          @notice The asset setting name for curve pool address settings.
       */
>>>>>>> dbf66fd8
    bytes32 internal constant CRV_POOL_ADDRESS_ASSET_SETTING =
        keccak256("CRVPoolAddress");

    /**
<<<<<<< HEAD
        @notice The asset setting name for the maximum loan amount settings.
     */
=======
          @notice The asset setting name for the maximum loan amount settings.
       */
>>>>>>> dbf66fd8
    bytes32 internal constant MAX_LOAN_AMOUNT_ASSET_SETTING =
        keccak256("MaxLoanAmount");

    /**
<<<<<<< HEAD
        @notice The asset setting name for the maximum total value locked settings.
     */
=======
          @notice The asset setting name for the maximum total value locked settings.
       */
>>>>>>> dbf66fd8
    bytes32 internal constant MAX_TOTAL_VALUE_LOCKED_SETTING =
        keccak256("MaxTVLAmount");

    /**
<<<<<<< HEAD
        @notice The asset setting name for the maximum debt ratio settings.
     */
=======
          @notice The asset setting name for the maximum debt ratio settings.
       */
>>>>>>> dbf66fd8
    bytes32 internal constant MAX_DEBT_RATIO_SETTING =
        keccak256("MaxDebtRatio");

    /**
<<<<<<< HEAD
    @notice It creates an asset with the given parameters.
    @param assetAddress asset address used to create the new setting.
    @param cTokenAddress cToken address used to configure the asset setting.
    @param maxLoanAmount the initial max loan amount.
    @param maxTVLAmount the initial max total value locked amount.
    @param maxDebtRatio the initial max debt ratio amount.
    */
=======
      @notice It creates an asset with the given parameters.
      @param assetAddress asset address used to create the new setting.
      @param cTokenAddress cToken address used to configure the asset setting.
      @param maxLoanAmount the initial max loan amount.
      @param maxTVLAmount the initial max total value locked amount.
      @param maxDebtRatio the initial max debt ratio amount.
      */
>>>>>>> dbf66fd8
    function createAssetSetting(
        address assetAddress,
        address cTokenAddress,
        uint256 maxLoanAmount,
        uint256 maxTVLAmount,
        uint256 maxDebtRatio
    ) external onlyPauser() {
        assetAddress.requireNotEmpty("ASSET_ADDRESS_REQUIRED");
        cTokenAddress.requireNotEmpty("CTOKEN_ADDRESS_REQUIRED");

<<<<<<< HEAD
        require(
            assetAddress == _getSettings().ETH_ADDRESS() ||
                ERC20Detailed(assetAddress).decimals() != 0,
            "DECIMALS_NOT_SUPPORTED"
        );

=======
>>>>>>> dbf66fd8
        assets[assetAddress].initialize();
        assets[assetAddress].updateAddress(
            CTOKEN_ADDRESS_ASSET_SETTING,
            cTokenAddress
        );
        if (maxLoanAmount > 0) {
            assets[assetAddress].updateUint(
                MAX_LOAN_AMOUNT_ASSET_SETTING,
                maxLoanAmount
            );
        }
        if (maxTVLAmount > 0) {
            assets[assetAddress].updateUint(
                MAX_TOTAL_VALUE_LOCKED_SETTING,
                maxTVLAmount
            );
        }
        if (maxDebtRatio > 0) {
            assets[assetAddress].updateUint(
                MAX_DEBT_RATIO_SETTING,
                maxDebtRatio
            );
        }

        emit AssetSettingsCreated(
            msg.sender,
            assetAddress,
            cTokenAddress,
            maxLoanAmount
        );
<<<<<<< HEAD
    }

    /**
    @notice It updates the cToken address associated with an asset.
    @param assetAddress asset address to configure.
    @param cTokenAddress the new cToken address to configure.
    */
    function updateCTokenAddress(address assetAddress, address cTokenAddress)
        external
        onlyPauser()
    {
        cTokenAddress.requireNotEmpty("CTOKEN_ADDRESS_REQUIRED");
        address oldCTokenAddress =
            assets[assetAddress].addresses[CTOKEN_ADDRESS_ASSET_SETTING];

        assets[assetAddress].updateAddress(
            CTOKEN_ADDRESS_ASSET_SETTING,
            cTokenAddress
        );

        emit AssetSettingsAddressUpdated(
            CTOKEN_ADDRESS_ASSET_SETTING,
            msg.sender,
            assetAddress,
            oldCTokenAddress,
            cTokenAddress
        );
    }

    /**
    @notice It returns the cToken address associated with an asset.
    @param assetAddress asset address to get the associated cToken for.
    @return The associated cToken address
    */
    function getCTokenAddress(address assetAddress)
        external
        view
        returns (address)
    {
        assetAddress.requireNotEmpty("ASSET_ADDRESS_REQUIRED");

        return assets[assetAddress].addresses[CTOKEN_ADDRESS_ASSET_SETTING];
    }

    /**
    @notice It updates the yearn vault address associated with an asset.
    @param assetAddress asset address to configure.
    @param yVaultAddress the new yVault address to configure.
    */
=======
    }

    /**
      @notice It updates the cToken address associated with an asset.
      @param assetAddress asset address to configure.
      @param cTokenAddress the new cToken address to configure.
      */
    function updateCTokenAddress(address assetAddress, address cTokenAddress)
        external
        onlyPauser()
    {
        cTokenAddress.requireNotEmpty("CTOKEN_ADDRESS_REQUIRED");
        address oldCTokenAddress =
            assets[assetAddress].addresses[CTOKEN_ADDRESS_ASSET_SETTING];

        assets[assetAddress].updateAddress(
            CTOKEN_ADDRESS_ASSET_SETTING,
            cTokenAddress
        );

        emit AssetSettingsAddressUpdated(
            CTOKEN_ADDRESS_ASSET_SETTING,
            msg.sender,
            assetAddress,
            oldCTokenAddress,
            cTokenAddress
        );
    }

    /**
      @notice It returns the cToken address associated with an asset.
      @param assetAddress asset address to get the associated cToken for.
      @return The associated cToken address
      */
    function getCTokenAddress(address assetAddress)
        external
        view
        returns (address)
    {
        assetAddress.requireNotEmpty("ASSET_ADDRESS_REQUIRED");

        return assets[assetAddress].addresses[CTOKEN_ADDRESS_ASSET_SETTING];
    }

    /**
      @notice It updates the yearn vault address associated with an asset.
      @param assetAddress asset address to configure.
      @param yVaultAddress the new yVault address to configure.
      */
>>>>>>> dbf66fd8
    function updateYVaultAddressSetting(
        address assetAddress,
        address yVaultAddress
    ) external onlyPauser() {
        assets[assetAddress].updateAddress(
            YEARN_VAULT_ADDRESS_ASSET_SETTING,
            yVaultAddress
        );
    }

    /**
<<<<<<< HEAD
    @notice It returns the yearn vault address associated with an asset.
    @param assetAddress asset address to get the associated yearn vault address for.
    @return The address of the yearn vault.
    */
=======
      @notice It returns the yearn vault address associated with an asset.
      @param assetAddress asset address to get the associated yearn vault address for.
      @return The address of the yearn vault.
      */
>>>>>>> dbf66fd8
    function getYVaultAddress(address assetAddress)
        external
        view
        returns (address)
    {
        assetAddress.requireNotEmpty("ASSET_ADDRESS_REQUIRED");

        return assets[assetAddress].addresses[CTOKEN_ADDRESS_ASSET_SETTING];
<<<<<<< HEAD
    }

    /**
    @notice It updates the curve pool address associated with an asset.
    @param assetAddress asset address to configure.
    @param crvPoolAddress the new Curve pool address to configure.
    */
    function updateCRVPoolAddressSetting(
        address assetAddress,
        address crvPoolAddress
    ) external onlyPauser() {
        assets[assetAddress].updateAddress(
            CRV_POOL_ADDRESS_ASSET_SETTING,
            crvPoolAddress
        );
    }

    /**
    @notice It returns the curve pool address associated with an asset.
    @param assetAddress asset address to get the associated curve pool address for.
    @return The address of the curve pool.
    */
    function getCRVPoolAddress(address assetAddress)
        external
        view
        returns (address)
    {
        assetAddress.requireNotEmpty("ASSET_ADDRESS_REQUIRED");

        return assets[assetAddress].addresses[CRV_POOL_ADDRESS_ASSET_SETTING];
    }

    /**
    @notice It updates the max loan amount for a given asset.
    @param assetAddress asset address used to update the max loan amount.
    @param newMaxLoanAmount the new max loan amount to set.
    */
    function updateMaxLoanAmount(address assetAddress, uint256 newMaxLoanAmount)
        external
        onlyPauser()
    {
        assets[assetAddress].requireExists();
        uint256 oldMaxLoanAmount =
            assets[assetAddress].uints[MAX_LOAN_AMOUNT_ASSET_SETTING];

        assets[assetAddress].updateUint(
            MAX_LOAN_AMOUNT_ASSET_SETTING,
            newMaxLoanAmount
        );

        emit AssetSettingsUintUpdated(
            MAX_LOAN_AMOUNT_ASSET_SETTING,
            msg.sender,
            assetAddress,
            oldMaxLoanAmount,
            newMaxLoanAmount
        );
    }

    /**
    @notice Returns the max loan amount for a given asset.
    @param assetAddress asset address to retrieve the max loan amount.
    */
    function getMaxLoanAmount(address assetAddress)
        external
        view
        returns (uint256)
    {
        assets[assetAddress].requireExists();

        return assets[assetAddress].uints[MAX_LOAN_AMOUNT_ASSET_SETTING];
    }

    /**
    @notice Tests whether a given amount is greater than the current max loan amount.
    @param assetAddress asset address used to return the max loan amount setting.
    @param amount the loan amount to check.
    @return true if the given amount is greater than the current max loan amount. Otherwise it returns false.
    */
    function exceedsMaxLoanAmount(address assetAddress, uint256 amount)
        external
        view
        returns (bool)
    {
        assets[assetAddress].requireExists();
        return
            amount > assets[assetAddress].uints[MAX_LOAN_AMOUNT_ASSET_SETTING];
    }

    /**
    @notice It updates the max total value locked amount for a given asset.
    @param assetAddress asset address used to update the max loan amount.
    @param newMaxTVLAmount the new max total vault locked amount to set.
    */
    function updateMaxTVL(address assetAddress, uint256 newMaxTVLAmount)
        external
        onlyPauser()
    {
        assets[assetAddress].requireExists();
        if (
            newMaxTVLAmount !=
            assets[assetAddress].uints[MAX_TOTAL_VALUE_LOCKED_SETTING]
        ) {
            assets[assetAddress].updateUint(
                MAX_TOTAL_VALUE_LOCKED_SETTING,
                newMaxTVLAmount
            );
        }
    }

    /**
    @notice Returns the max total value locked amount for a given asset.
    @param assetAddress asset address to retrieve the max total value locked amount.
    */
=======
    }

    /**
      @notice It updates the curve pool address associated with an asset.
      @param assetAddress asset address to configure.
      @param crvPoolAddress the new Curve pool address to configure.
      */
    function updateCRVPoolAddressSetting(
        address assetAddress,
        address crvPoolAddress
    ) external onlyPauser() {
        assets[assetAddress].updateAddress(
            CRV_POOL_ADDRESS_ASSET_SETTING,
            crvPoolAddress
        );
    }

    /**
      @notice It returns the curve pool address associated with an asset.
      @param assetAddress asset address to get the associated curve pool address for.
      @return The address of the curve pool.
      */
    function getCRVPoolAddress(address assetAddress)
        external
        view
        returns (address)
    {
        assetAddress.requireNotEmpty("ASSET_ADDRESS_REQUIRED");

        return assets[assetAddress].addresses[CRV_POOL_ADDRESS_ASSET_SETTING];
    }

    /**
      @notice It updates the max loan amount for a given asset.
      @param assetAddress asset address used to update the max loan amount.
      @param newMaxLoanAmount the new max loan amount to set.
      */
    function updateMaxLoanAmount(address assetAddress, uint256 newMaxLoanAmount)
        external
        onlyPauser()
    {
        assets[assetAddress].requireExists();
        uint256 oldMaxLoanAmount =
            assets[assetAddress].uints[MAX_LOAN_AMOUNT_ASSET_SETTING];

        assets[assetAddress].updateUint(
            MAX_LOAN_AMOUNT_ASSET_SETTING,
            newMaxLoanAmount
        );

        emit AssetSettingsUintUpdated(
            MAX_LOAN_AMOUNT_ASSET_SETTING,
            msg.sender,
            assetAddress,
            oldMaxLoanAmount,
            newMaxLoanAmount
        );
    }

    /**
      @notice Returns the max loan amount for a given asset.
      @param assetAddress asset address to retrieve the max loan amount.
      */
    function getMaxLoanAmount(address assetAddress)
        external
        view
        returns (uint256)
    {
        assets[assetAddress].requireExists();

        return assets[assetAddress].uints[MAX_LOAN_AMOUNT_ASSET_SETTING];
    }

    /**
      @notice Tests whether a given amount is greater than the current max loan amount.
      @param assetAddress asset address used to return the max loan amount setting.
      @param amount the loan amount to check.
      @return true if the given amount is greater than the current max loan amount. Otherwise it returns false.
      */
    function exceedsMaxLoanAmount(address assetAddress, uint256 amount)
        external
        view
        returns (bool)
    {
        assets[assetAddress].requireExists();
        return
            amount > assets[assetAddress].uints[MAX_LOAN_AMOUNT_ASSET_SETTING];
    }

    /**
      @notice It updates the max total value locked amount for a given asset.
      @param assetAddress asset address used to update the max loan amount.
      @param newMaxTVLAmount the new max total vault locked amount to set.
      */
    function updateMaxTVL(address assetAddress, uint256 newMaxTVLAmount)
        external
        onlyPauser()
    {
        assets[assetAddress].requireExists();
        if (
            newMaxTVLAmount !=
            assets[assetAddress].uints[MAX_TOTAL_VALUE_LOCKED_SETTING]
        ) {
            assets[assetAddress].updateUint(
                MAX_TOTAL_VALUE_LOCKED_SETTING,
                newMaxTVLAmount
            );
        }
    }

    /**
      @notice Returns the max total value locked amount for a given asset.
      @param assetAddress asset address to retrieve the max total value locked amount.
      */
>>>>>>> dbf66fd8
    function getMaxTVLAmount(address assetAddress)
        external
        view
        returns (uint256)
    {
        assets[assetAddress].requireExists();

        return assets[assetAddress].uints[MAX_TOTAL_VALUE_LOCKED_SETTING];
    }

    /**
<<<<<<< HEAD
    @notice It updates the max debt ratio for a given asset.
    @dev The ratio value has 2 decimal places. I.e 100 = 1%
    @param assetAddress asset address used to update the max debt ratio.
    @param newMaxDebtRatio the new max debt ratio to set.
    */
=======
      @notice It updates the max debt ratio for a given asset.
      @dev The ratio value has 2 decimal places. I.e 100 = 1%
      @param assetAddress asset address used to update the max debt ratio.
      @param newMaxDebtRatio the new max debt ratio to set.
      */
>>>>>>> dbf66fd8
    function updateMaxDebtRatio(address assetAddress, uint256 newMaxDebtRatio)
        external
        onlyPauser()
    {
        assets[assetAddress].requireExists();
        if (
            newMaxDebtRatio !=
            assets[assetAddress].uints[MAX_DEBT_RATIO_SETTING]
        ) {
            assets[assetAddress].updateUint(
                MAX_DEBT_RATIO_SETTING,
                newMaxDebtRatio
            );
        }
<<<<<<< HEAD
    }

    /**
    @notice Returns the max debt ratio for a given asset.
    @dev The ratio value has 2 decimal places. I.e 100 = 1%
    @param assetAddress asset address to retrieve the max debt ratio.
    */
    function getMaxDebtRatio(address assetAddress)
        external
        view
        returns (uint256)
    {
        assets[assetAddress].requireExists();
        return assets[assetAddress].uints[MAX_DEBT_RATIO_SETTING];
    }

    /**
    @notice It removes a configuration for a given asset on the platform.
    @param assetAddress asset address to remove.
    */
    function removeAsset(address assetAddress) external onlyPauser() {
        assets[assetAddress].requireExists();
        assets[assetAddress].clearCache(
            [
                MAX_LOAN_AMOUNT_ASSET_SETTING,
                MAX_TOTAL_VALUE_LOCKED_SETTING,
                CTOKEN_ADDRESS_ASSET_SETTING,
                YEARN_VAULT_ADDRESS_ASSET_SETTING,
                CRV_POOL_ADDRESS_ASSET_SETTING
            ],
            [
                CacheLib.CacheType.Uint,
                CacheLib.CacheType.Uint,
                CacheLib.CacheType.Address,
                CacheLib.CacheType.Address,
                CacheLib.CacheType.Address
            ]
        );
        delete assets[assetAddress];
        emit AssetSettingsRemoved(msg.sender, assetAddress);
    }
=======
    }

    /**
      @notice Returns the max debt ratio for a given asset.
      @dev The ratio value has 2 decimal places. I.e 100 = 1%
      @param assetAddress asset address to retrieve the max debt ratio.
      */
    function getMaxDebtRatio(address assetAddress)
        external
        view
        returns (uint256)
    {
        assets[assetAddress].requireExists();
        return assets[assetAddress].uints[MAX_DEBT_RATIO_SETTING];
    }

    /**
      @notice It removes a configuration for a given asset on the platform.
      @param assetAddress asset address to remove.
      */
    function removeAsset(address assetAddress) external onlyPauser() {
        assets[assetAddress].requireExists();
        assets[assetAddress].clearCache(
            [
                MAX_LOAN_AMOUNT_ASSET_SETTING,
                MAX_TOTAL_VALUE_LOCKED_SETTING,
                CTOKEN_ADDRESS_ASSET_SETTING,
                YEARN_VAULT_ADDRESS_ASSET_SETTING,
                CRV_POOL_ADDRESS_ASSET_SETTING
            ],
            [
                CacheLib.CacheType.Uint,
                CacheLib.CacheType.Uint,
                CacheLib.CacheType.Address,
                CacheLib.CacheType.Address,
                CacheLib.CacheType.Address
            ]
        );
        delete assets[assetAddress];
        emit AssetSettingsRemoved(msg.sender, assetAddress);
    }

    function initialize() external isNotInitialized {
        _initialize(msg.sender);
    }
>>>>>>> dbf66fd8
}<|MERGE_RESOLUTION|>--- conflicted
+++ resolved
@@ -7,13 +7,8 @@
 import "../util/CacheLib.sol";
 
 // Contracts
-<<<<<<< HEAD
-import "@openzeppelin/contracts-ethereum-package/contracts/token/ERC20/ERC20Detailed.sol";
-import "./BaseUpgradeable.sol";
-=======
 import "./Base.sol";
 
->>>>>>> dbf66fd8
 // Interfaces
 import "../interfaces/AssetSettingsInterface.sol";
 
@@ -32,107 +27,56 @@
 
     @author develop@teller.finance
  */
-<<<<<<< HEAD
-contract AssetSettings is AssetSettingsInterface, BaseUpgradeable {
-=======
 contract AssetSettings is AssetSettingsInterface, Base {
->>>>>>> dbf66fd8
     using AddressLib for address;
     using CacheLib for CacheLib.Cache;
 
     /**
-<<<<<<< HEAD
-        @notice This mapping represents the asset settings where:
-
-        - The key is the asset address.
-        - The value is the Cache for all asset settings. It includes the settings addresses, uints, ints, bytes and boolean values.
-     */
-=======
           @notice This mapping represents the asset settings where:
 
           - The key is the asset address.
           - The value is the Cache for all asset settings. It includes the settings addresses, uints, ints, bytes and boolean values.
        */
->>>>>>> dbf66fd8
     mapping(address => CacheLib.Cache) internal assets;
 
     /** Constants */
     /**
-<<<<<<< HEAD
-        @notice The asset setting name for cToken address settings.
-     */
-=======
           @notice The asset setting name for cToken address settings.
        */
->>>>>>> dbf66fd8
     bytes32 internal constant CTOKEN_ADDRESS_ASSET_SETTING =
         keccak256("CTokenAddress");
 
     /**
-<<<<<<< HEAD
-        @notice The asset setting name for yearn vault address settings.
-     */
-=======
           @notice The asset setting name for yearn vault address settings.
        */
->>>>>>> dbf66fd8
     bytes32 internal constant YEARN_VAULT_ADDRESS_ASSET_SETTING =
         keccak256("YVaultAddress");
 
     /**
-<<<<<<< HEAD
-        @notice The asset setting name for curve pool address settings.
-     */
-=======
           @notice The asset setting name for curve pool address settings.
        */
->>>>>>> dbf66fd8
     bytes32 internal constant CRV_POOL_ADDRESS_ASSET_SETTING =
         keccak256("CRVPoolAddress");
 
     /**
-<<<<<<< HEAD
-        @notice The asset setting name for the maximum loan amount settings.
-     */
-=======
           @notice The asset setting name for the maximum loan amount settings.
        */
->>>>>>> dbf66fd8
     bytes32 internal constant MAX_LOAN_AMOUNT_ASSET_SETTING =
         keccak256("MaxLoanAmount");
 
     /**
-<<<<<<< HEAD
-        @notice The asset setting name for the maximum total value locked settings.
-     */
-=======
           @notice The asset setting name for the maximum total value locked settings.
        */
->>>>>>> dbf66fd8
     bytes32 internal constant MAX_TOTAL_VALUE_LOCKED_SETTING =
         keccak256("MaxTVLAmount");
 
     /**
-<<<<<<< HEAD
-        @notice The asset setting name for the maximum debt ratio settings.
-     */
-=======
           @notice The asset setting name for the maximum debt ratio settings.
        */
->>>>>>> dbf66fd8
     bytes32 internal constant MAX_DEBT_RATIO_SETTING =
         keccak256("MaxDebtRatio");
 
     /**
-<<<<<<< HEAD
-    @notice It creates an asset with the given parameters.
-    @param assetAddress asset address used to create the new setting.
-    @param cTokenAddress cToken address used to configure the asset setting.
-    @param maxLoanAmount the initial max loan amount.
-    @param maxTVLAmount the initial max total value locked amount.
-    @param maxDebtRatio the initial max debt ratio amount.
-    */
-=======
       @notice It creates an asset with the given parameters.
       @param assetAddress asset address used to create the new setting.
       @param cTokenAddress cToken address used to configure the asset setting.
@@ -140,7 +84,6 @@
       @param maxTVLAmount the initial max total value locked amount.
       @param maxDebtRatio the initial max debt ratio amount.
       */
->>>>>>> dbf66fd8
     function createAssetSetting(
         address assetAddress,
         address cTokenAddress,
@@ -151,15 +94,10 @@
         assetAddress.requireNotEmpty("ASSET_ADDRESS_REQUIRED");
         cTokenAddress.requireNotEmpty("CTOKEN_ADDRESS_REQUIRED");
 
-<<<<<<< HEAD
-        require(
-            assetAddress == _getSettings().ETH_ADDRESS() ||
-                ERC20Detailed(assetAddress).decimals() != 0,
-            "DECIMALS_NOT_SUPPORTED"
-        );
-
-=======
->>>>>>> dbf66fd8
+        (bool success, bytes memory returnData) =
+            assetAddress.staticcall(abi.encodeWithSignature("decimals()"));
+        require(success, "DECIMALS_NOT_SUPPORTED");
+
         assets[assetAddress].initialize();
         assets[assetAddress].updateAddress(
             CTOKEN_ADDRESS_ASSET_SETTING,
@@ -190,14 +128,13 @@
             cTokenAddress,
             maxLoanAmount
         );
-<<<<<<< HEAD
-    }
-
-    /**
-    @notice It updates the cToken address associated with an asset.
-    @param assetAddress asset address to configure.
-    @param cTokenAddress the new cToken address to configure.
-    */
+    }
+
+    /**
+      @notice It updates the cToken address associated with an asset.
+      @param assetAddress asset address to configure.
+      @param cTokenAddress the new cToken address to configure.
+      */
     function updateCTokenAddress(address assetAddress, address cTokenAddress)
         external
         onlyPauser()
@@ -221,56 +158,6 @@
     }
 
     /**
-    @notice It returns the cToken address associated with an asset.
-    @param assetAddress asset address to get the associated cToken for.
-    @return The associated cToken address
-    */
-    function getCTokenAddress(address assetAddress)
-        external
-        view
-        returns (address)
-    {
-        assetAddress.requireNotEmpty("ASSET_ADDRESS_REQUIRED");
-
-        return assets[assetAddress].addresses[CTOKEN_ADDRESS_ASSET_SETTING];
-    }
-
-    /**
-    @notice It updates the yearn vault address associated with an asset.
-    @param assetAddress asset address to configure.
-    @param yVaultAddress the new yVault address to configure.
-    */
-=======
-    }
-
-    /**
-      @notice It updates the cToken address associated with an asset.
-      @param assetAddress asset address to configure.
-      @param cTokenAddress the new cToken address to configure.
-      */
-    function updateCTokenAddress(address assetAddress, address cTokenAddress)
-        external
-        onlyPauser()
-    {
-        cTokenAddress.requireNotEmpty("CTOKEN_ADDRESS_REQUIRED");
-        address oldCTokenAddress =
-            assets[assetAddress].addresses[CTOKEN_ADDRESS_ASSET_SETTING];
-
-        assets[assetAddress].updateAddress(
-            CTOKEN_ADDRESS_ASSET_SETTING,
-            cTokenAddress
-        );
-
-        emit AssetSettingsAddressUpdated(
-            CTOKEN_ADDRESS_ASSET_SETTING,
-            msg.sender,
-            assetAddress,
-            oldCTokenAddress,
-            cTokenAddress
-        );
-    }
-
-    /**
       @notice It returns the cToken address associated with an asset.
       @param assetAddress asset address to get the associated cToken for.
       @return The associated cToken address
@@ -290,7 +177,6 @@
       @param assetAddress asset address to configure.
       @param yVaultAddress the new yVault address to configure.
       */
->>>>>>> dbf66fd8
     function updateYVaultAddressSetting(
         address assetAddress,
         address yVaultAddress
@@ -302,17 +188,10 @@
     }
 
     /**
-<<<<<<< HEAD
-    @notice It returns the yearn vault address associated with an asset.
-    @param assetAddress asset address to get the associated yearn vault address for.
-    @return The address of the yearn vault.
-    */
-=======
       @notice It returns the yearn vault address associated with an asset.
       @param assetAddress asset address to get the associated yearn vault address for.
       @return The address of the yearn vault.
       */
->>>>>>> dbf66fd8
     function getYVaultAddress(address assetAddress)
         external
         view
@@ -321,14 +200,13 @@
         assetAddress.requireNotEmpty("ASSET_ADDRESS_REQUIRED");
 
         return assets[assetAddress].addresses[CTOKEN_ADDRESS_ASSET_SETTING];
-<<<<<<< HEAD
-    }
-
-    /**
-    @notice It updates the curve pool address associated with an asset.
-    @param assetAddress asset address to configure.
-    @param crvPoolAddress the new Curve pool address to configure.
-    */
+    }
+
+    /**
+      @notice It updates the curve pool address associated with an asset.
+      @param assetAddress asset address to configure.
+      @param crvPoolAddress the new Curve pool address to configure.
+      */
     function updateCRVPoolAddressSetting(
         address assetAddress,
         address crvPoolAddress
@@ -340,10 +218,10 @@
     }
 
     /**
-    @notice It returns the curve pool address associated with an asset.
-    @param assetAddress asset address to get the associated curve pool address for.
-    @return The address of the curve pool.
-    */
+      @notice It returns the curve pool address associated with an asset.
+      @param assetAddress asset address to get the associated curve pool address for.
+      @return The address of the curve pool.
+      */
     function getCRVPoolAddress(address assetAddress)
         external
         view
@@ -355,10 +233,10 @@
     }
 
     /**
-    @notice It updates the max loan amount for a given asset.
-    @param assetAddress asset address used to update the max loan amount.
-    @param newMaxLoanAmount the new max loan amount to set.
-    */
+      @notice It updates the max loan amount for a given asset.
+      @param assetAddress asset address used to update the max loan amount.
+      @param newMaxLoanAmount the new max loan amount to set.
+      */
     function updateMaxLoanAmount(address assetAddress, uint256 newMaxLoanAmount)
         external
         onlyPauser()
@@ -382,9 +260,9 @@
     }
 
     /**
-    @notice Returns the max loan amount for a given asset.
-    @param assetAddress asset address to retrieve the max loan amount.
-    */
+      @notice Returns the max loan amount for a given asset.
+      @param assetAddress asset address to retrieve the max loan amount.
+      */
     function getMaxLoanAmount(address assetAddress)
         external
         view
@@ -396,11 +274,11 @@
     }
 
     /**
-    @notice Tests whether a given amount is greater than the current max loan amount.
-    @param assetAddress asset address used to return the max loan amount setting.
-    @param amount the loan amount to check.
-    @return true if the given amount is greater than the current max loan amount. Otherwise it returns false.
-    */
+      @notice Tests whether a given amount is greater than the current max loan amount.
+      @param assetAddress asset address used to return the max loan amount setting.
+      @param amount the loan amount to check.
+      @return true if the given amount is greater than the current max loan amount. Otherwise it returns false.
+      */
     function exceedsMaxLoanAmount(address assetAddress, uint256 amount)
         external
         view
@@ -412,10 +290,10 @@
     }
 
     /**
-    @notice It updates the max total value locked amount for a given asset.
-    @param assetAddress asset address used to update the max loan amount.
-    @param newMaxTVLAmount the new max total vault locked amount to set.
-    */
+      @notice It updates the max total value locked amount for a given asset.
+      @param assetAddress asset address used to update the max loan amount.
+      @param newMaxTVLAmount the new max total vault locked amount to set.
+      */
     function updateMaxTVL(address assetAddress, uint256 newMaxTVLAmount)
         external
         onlyPauser()
@@ -433,125 +311,9 @@
     }
 
     /**
-    @notice Returns the max total value locked amount for a given asset.
-    @param assetAddress asset address to retrieve the max total value locked amount.
-    */
-=======
-    }
-
-    /**
-      @notice It updates the curve pool address associated with an asset.
-      @param assetAddress asset address to configure.
-      @param crvPoolAddress the new Curve pool address to configure.
-      */
-    function updateCRVPoolAddressSetting(
-        address assetAddress,
-        address crvPoolAddress
-    ) external onlyPauser() {
-        assets[assetAddress].updateAddress(
-            CRV_POOL_ADDRESS_ASSET_SETTING,
-            crvPoolAddress
-        );
-    }
-
-    /**
-      @notice It returns the curve pool address associated with an asset.
-      @param assetAddress asset address to get the associated curve pool address for.
-      @return The address of the curve pool.
-      */
-    function getCRVPoolAddress(address assetAddress)
-        external
-        view
-        returns (address)
-    {
-        assetAddress.requireNotEmpty("ASSET_ADDRESS_REQUIRED");
-
-        return assets[assetAddress].addresses[CRV_POOL_ADDRESS_ASSET_SETTING];
-    }
-
-    /**
-      @notice It updates the max loan amount for a given asset.
-      @param assetAddress asset address used to update the max loan amount.
-      @param newMaxLoanAmount the new max loan amount to set.
-      */
-    function updateMaxLoanAmount(address assetAddress, uint256 newMaxLoanAmount)
-        external
-        onlyPauser()
-    {
-        assets[assetAddress].requireExists();
-        uint256 oldMaxLoanAmount =
-            assets[assetAddress].uints[MAX_LOAN_AMOUNT_ASSET_SETTING];
-
-        assets[assetAddress].updateUint(
-            MAX_LOAN_AMOUNT_ASSET_SETTING,
-            newMaxLoanAmount
-        );
-
-        emit AssetSettingsUintUpdated(
-            MAX_LOAN_AMOUNT_ASSET_SETTING,
-            msg.sender,
-            assetAddress,
-            oldMaxLoanAmount,
-            newMaxLoanAmount
-        );
-    }
-
-    /**
-      @notice Returns the max loan amount for a given asset.
-      @param assetAddress asset address to retrieve the max loan amount.
-      */
-    function getMaxLoanAmount(address assetAddress)
-        external
-        view
-        returns (uint256)
-    {
-        assets[assetAddress].requireExists();
-
-        return assets[assetAddress].uints[MAX_LOAN_AMOUNT_ASSET_SETTING];
-    }
-
-    /**
-      @notice Tests whether a given amount is greater than the current max loan amount.
-      @param assetAddress asset address used to return the max loan amount setting.
-      @param amount the loan amount to check.
-      @return true if the given amount is greater than the current max loan amount. Otherwise it returns false.
-      */
-    function exceedsMaxLoanAmount(address assetAddress, uint256 amount)
-        external
-        view
-        returns (bool)
-    {
-        assets[assetAddress].requireExists();
-        return
-            amount > assets[assetAddress].uints[MAX_LOAN_AMOUNT_ASSET_SETTING];
-    }
-
-    /**
-      @notice It updates the max total value locked amount for a given asset.
-      @param assetAddress asset address used to update the max loan amount.
-      @param newMaxTVLAmount the new max total vault locked amount to set.
-      */
-    function updateMaxTVL(address assetAddress, uint256 newMaxTVLAmount)
-        external
-        onlyPauser()
-    {
-        assets[assetAddress].requireExists();
-        if (
-            newMaxTVLAmount !=
-            assets[assetAddress].uints[MAX_TOTAL_VALUE_LOCKED_SETTING]
-        ) {
-            assets[assetAddress].updateUint(
-                MAX_TOTAL_VALUE_LOCKED_SETTING,
-                newMaxTVLAmount
-            );
-        }
-    }
-
-    /**
       @notice Returns the max total value locked amount for a given asset.
       @param assetAddress asset address to retrieve the max total value locked amount.
       */
->>>>>>> dbf66fd8
     function getMaxTVLAmount(address assetAddress)
         external
         view
@@ -563,19 +325,11 @@
     }
 
     /**
-<<<<<<< HEAD
-    @notice It updates the max debt ratio for a given asset.
-    @dev The ratio value has 2 decimal places. I.e 100 = 1%
-    @param assetAddress asset address used to update the max debt ratio.
-    @param newMaxDebtRatio the new max debt ratio to set.
-    */
-=======
       @notice It updates the max debt ratio for a given asset.
       @dev The ratio value has 2 decimal places. I.e 100 = 1%
       @param assetAddress asset address used to update the max debt ratio.
       @param newMaxDebtRatio the new max debt ratio to set.
       */
->>>>>>> dbf66fd8
     function updateMaxDebtRatio(address assetAddress, uint256 newMaxDebtRatio)
         external
         onlyPauser()
@@ -590,14 +344,13 @@
                 newMaxDebtRatio
             );
         }
-<<<<<<< HEAD
-    }
-
-    /**
-    @notice Returns the max debt ratio for a given asset.
-    @dev The ratio value has 2 decimal places. I.e 100 = 1%
-    @param assetAddress asset address to retrieve the max debt ratio.
-    */
+    }
+
+    /**
+      @notice Returns the max debt ratio for a given asset.
+      @dev The ratio value has 2 decimal places. I.e 100 = 1%
+      @param assetAddress asset address to retrieve the max debt ratio.
+      */
     function getMaxDebtRatio(address assetAddress)
         external
         view
@@ -608,9 +361,9 @@
     }
 
     /**
-    @notice It removes a configuration for a given asset on the platform.
-    @param assetAddress asset address to remove.
-    */
+      @notice It removes a configuration for a given asset on the platform.
+      @param assetAddress asset address to remove.
+      */
     function removeAsset(address assetAddress) external onlyPauser() {
         assets[assetAddress].requireExists();
         assets[assetAddress].clearCache(
@@ -632,51 +385,8 @@
         delete assets[assetAddress];
         emit AssetSettingsRemoved(msg.sender, assetAddress);
     }
-=======
-    }
-
-    /**
-      @notice Returns the max debt ratio for a given asset.
-      @dev The ratio value has 2 decimal places. I.e 100 = 1%
-      @param assetAddress asset address to retrieve the max debt ratio.
-      */
-    function getMaxDebtRatio(address assetAddress)
-        external
-        view
-        returns (uint256)
-    {
-        assets[assetAddress].requireExists();
-        return assets[assetAddress].uints[MAX_DEBT_RATIO_SETTING];
-    }
-
-    /**
-      @notice It removes a configuration for a given asset on the platform.
-      @param assetAddress asset address to remove.
-      */
-    function removeAsset(address assetAddress) external onlyPauser() {
-        assets[assetAddress].requireExists();
-        assets[assetAddress].clearCache(
-            [
-                MAX_LOAN_AMOUNT_ASSET_SETTING,
-                MAX_TOTAL_VALUE_LOCKED_SETTING,
-                CTOKEN_ADDRESS_ASSET_SETTING,
-                YEARN_VAULT_ADDRESS_ASSET_SETTING,
-                CRV_POOL_ADDRESS_ASSET_SETTING
-            ],
-            [
-                CacheLib.CacheType.Uint,
-                CacheLib.CacheType.Uint,
-                CacheLib.CacheType.Address,
-                CacheLib.CacheType.Address,
-                CacheLib.CacheType.Address
-            ]
-        );
-        delete assets[assetAddress];
-        emit AssetSettingsRemoved(msg.sender, assetAddress);
-    }
 
     function initialize() external isNotInitialized {
         _initialize(msg.sender);
     }
->>>>>>> dbf66fd8
 }