--- conflicted
+++ resolved
@@ -127,11 +127,7 @@
         @dev The loan must not be active.
         @dev The recipient must be the loan borrower AND the loan must be already liquidated.
     */
-<<<<<<< HEAD
-    function claimTokens() external onlyBorrower {
-=======
     function claimTokens() external onlyBorrower whenNotPaused {
->>>>>>> f26b7287
         require(
             getLoan().status == TellerCommon.LoanStatus.Closed,
             "LOAN_NOT_CLOSED"
