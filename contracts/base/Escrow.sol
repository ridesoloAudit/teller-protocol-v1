--- conflicted
+++ resolved
@@ -188,19 +188,12 @@
     */
     function claimTokens(address recipient) external {
         require(getLoan().status != TellerCommon.LoanStatus.Active, "LOAN_ACTIVE");
-<<<<<<< HEAD
         if (getLoan().liquidated) {
             require(recipient != getBorrower(), "LOAN_LIQUIDATED: recipient must not be the borrower");
             require(msg.sender == address(loans), "LOAN_LIQUIDATED: caller must be the loans contract");
         } else {
             require(recipient == getBorrower(), "LOAN_NOT_LIQUIDATED: recipient must be the borrower");
         }
-=======
-        require(
-            recipient == getBorrower() || getLoan().liquidated,
-            "LOAN_NOT_LIQUIDATED"
-        );
->>>>>>> 0eba5209
 
         address[] memory tokens = getTokens();
         for (uint256 i = 0; i < tokens.length; i++) {
