--- conflicted
+++ resolved
@@ -326,15 +326,9 @@
             if (loan.escrow != address(0)) {
                 escrowLoanValue = EscrowInterface(loan.escrow)
                     .calculateTotalValue();
-<<<<<<< HEAD
                 neededInLendingTokens = neededInLendingTokens.sub(
                     int256(escrowLoanValue)
                 );
-=======
-                neededInLendingTokens +=
-                    neededInLendingTokens -
-                    int256(escrowLoanValue);
->>>>>>> 32b7af75
             }
             neededInLendingTokens = neededInLendingTokens.percent(
                 requiredRatio
