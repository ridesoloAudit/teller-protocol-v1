pragma solidity 0.5.17;

import "@openzeppelin/contracts-ethereum-package/contracts/math/SafeMath.sol";
import "./NumbersLib.sol";

/**
 * @notice Utility library of inline functions on the MarketState struct.
 *
 * @author develop@teller.finance
 */
library MarketStateLib {
    using SafeMath for uint256;
    using NumbersLib for uint256;

    struct MarketState {
        uint256 totalSupplied;
        uint256 totalRepaid;
        uint256 totalBorrowed;
    }

    /**
        @notice It increases the repayment amount for a given market.
        @param self the current market state reference.
        @param amount amount to add.
     */
    function increaseRepayment(MarketState storage self, uint256 amount) internal {
        self.totalRepaid = self.totalRepaid.add(amount);
    }

    /**
        @notice It increases the supply amount for a given market.
        @param self the current market state reference.
        @param amount amount to add.
     */
    function increaseSupply(MarketState storage self, uint256 amount) internal {
        self.totalSupplied = self.totalSupplied.add(amount);
    }

    /**
        @notice It decreases the supply amount for a given market.
        @param self the current market state reference.
        @param amount amount to add.
     */
    function decreaseSupply(MarketState storage self, uint256 amount) internal {
        self.totalSupplied = self.totalSupplied.sub(amount);
    }

    /**
        @notice It increases the borrowed amount for a given market.
        @param self the current market state reference.
        @param amount amount to add.
     */
    function increaseBorrow(MarketState storage self, uint256 amount) internal {
        self.totalBorrowed = self.totalBorrowed.add(amount);
    }

    /**
        @notice It gets the current supply-to-debt (StD) ratio for a given market.
        @notice The formula to calculate StD ratio is:
            
            StD = (SUM(total borrowed) - SUM(total repaid)) / SUM(total supplied)

        @notice The value has 2 decimal places.
            Example:
                100 => 1%
        @param self the current market state reference.
        @return the supply-to-debt ratio value.
     */
    function getSupplyToDebt(MarketState storage self) internal view returns (uint256) {
        if (self.totalSupplied == 0 || self.totalBorrowed <= self.totalRepaid) {
            return 0;
        }
<<<<<<< HEAD
        return self.totalBorrowed.sub(self.totalRepaid).ratioOf(self.totalSupplied);
=======
        return
            self.totalBorrowed
                .sub(self.totalRepaid)
                .ratioOf(self.totalSupplied);
>>>>>>> 4a898231
    }

    /**
        @notice It gets the supply-to-debt (StD) ratio for a given market, including a new loan amount.
        @notice The formula to calculate StD ratio (including a new loan amount) is:
            
            StD = (SUM(total borrowed) - SUM(total repaid) + NewLoanAmount) / SUM(total supplied)

        @param self the current market state reference.
        @param loanAmount a new loan amount to consider in the ratio.
        @return the supply-to-debt ratio value.
     */
    function getSupplyToDebtFor(MarketState storage self, uint256 loanAmount)
        internal
        view
        returns (uint256)
    {
        if (
            self.totalSupplied == 0 ||
            self.totalBorrowed.add(loanAmount) <= self.totalRepaid
        ) {
            return 0;
        }
        return
<<<<<<< HEAD
            self.totalBorrowed.add(loanAmount).sub(self.totalRepaid).ratioOf(
                self.totalSupplied
            );
=======
            self.totalBorrowed
                .add(loanAmount)
                .sub(self.totalRepaid)
                .ratioOf(self.totalSupplied);
>>>>>>> 4a898231
    }
}<|MERGE_RESOLUTION|>--- conflicted
+++ resolved
@@ -70,14 +70,10 @@
         if (self.totalSupplied == 0 || self.totalBorrowed <= self.totalRepaid) {
             return 0;
         }
-<<<<<<< HEAD
-        return self.totalBorrowed.sub(self.totalRepaid).ratioOf(self.totalSupplied);
-=======
         return
             self.totalBorrowed
                 .sub(self.totalRepaid)
                 .ratioOf(self.totalSupplied);
->>>>>>> 4a898231
     }
 
     /**
@@ -102,15 +98,9 @@
             return 0;
         }
         return
-<<<<<<< HEAD
-            self.totalBorrowed.add(loanAmount).sub(self.totalRepaid).ratioOf(
-                self.totalSupplied
-            );
-=======
             self.totalBorrowed
                 .add(loanAmount)
                 .sub(self.totalRepaid)
                 .ratioOf(self.totalSupplied);
->>>>>>> 4a898231
     }
 }