--- conflicted
+++ resolved
@@ -183,11 +183,7 @@
         require(vestingCount[account] < _maxVestingPerWallet, "MAX_VESTINGS_REACHED");
         require(vestingTime != 0, "VESTING_CANNOT_BE_ZERO");
         _beforeTokenTransfer(address(0x0), account, amount);
-<<<<<<< HEAD
-        vestingCount[account] += 1;
-=======
         vestingCount[account] = vestingCount[account].add(1);
->>>>>>> f3e02a9f
         uint256 vestingId = vestingCount[account];
         VestingTokens memory vestingTokens = VestingTokens(
             account,
