--- conflicted
+++ resolved
@@ -95,10 +95,6 @@
     const lendingPool = await this.getDeployed(teller.custom(collTokenName).lendingPool(tokenName));
     const loans = await this.getDeployed(teller.custom(collTokenName).loans(tokenName));
     const loanTermsConsensus = await this.getDeployed(teller.custom(collTokenName).loanTermsConsensus(tokenName));
-<<<<<<< HEAD
-    // const atmGovernance = await this.getDeployed(teller.atmGovernance());
-=======
->>>>>>> 7a26c5bb
 
     const oraclePrice = await loans.priceOracle();
     const PairAggregatorInterface = this.artifacts.require('PairAggregatorInterface');
@@ -115,10 +111,6 @@
         oracle,
         pairAggregator,
         loanTermsConsensus,
-<<<<<<< HEAD
-        // atmGovernance
-=======
->>>>>>> 7a26c5bb
     };
 }
 
