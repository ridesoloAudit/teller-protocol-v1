--- conflicted
+++ resolved
@@ -1,27 +1,13 @@
 // Util classes
 const { loans: readParams } = require("../utils/cli-builder");
 const { teller, tokens } = require("../utils/contracts");
-<<<<<<< HEAD
-const ProcessArgs = require("../utils/ProcessArgs");
-const tokensActions = require("../../test-integration/utils/actions/tokens");
-const { printLoanInfo } = require("../../test-integration/utils/actions/loans");
-
-=======
 const { printLoanDetails } = require('../../test/utils/printer')
 const tokenActions = require('../utils/actions/tokens')
 const ProcessArgs = require('../utils/ProcessArgs');
->>>>>>> 6896cc5b
 const { COLL_TOKEN_NAME, TOKEN_NAME, LOAN_ID } = require("../utils/cli/names");
 const processArgs = new ProcessArgs(readParams.getLoan().argv);
 
 module.exports = async (callback) => {
-<<<<<<< HEAD
-  try {
-    const testContext = {
-      web3,
-      artifacts,
-      verbose: true
-=======
     try {
         const collateralTokenName = processArgs.getValue(COLL_TOKEN_NAME.name);
         const tokenName = processArgs.getValue(TOKEN_NAME.name);
@@ -50,33 +36,5 @@
     } catch (error) {
         console.log(error);
         callback(error);
->>>>>>> 6896cc5b
     }
-
-    const collTokenName = processArgs.getValue(COLL_TOKEN_NAME.name);
-    const tokenName = processArgs.getValue(TOKEN_NAME.name);
-    const loanId = processArgs.getValue(LOAN_ID.name);
-    const getContracts = processArgs.createGetContracts(artifacts);
-
-    const allContracts = await getContracts.getAllDeployed(
-      { teller, tokens },
-      tokenName,
-      collTokenName
-    );
-
-    const tokenInfo = await tokensActions.getInfo({ token: allContracts.token });
-    const collateralTokenInfo = await tokensActions.getInfo({ token: allContracts.collateralToken });
-
-    await printLoanInfo(
-      allContracts,
-      { testContext },
-      { tokenInfo, collateralTokenInfo, loanId }
-    )
-
-    console.log(">>>> The script finished successfully. <<<<");
-    callback();
-  } catch (error) {
-    console.log(error);
-    callback(error);
-  }
 };