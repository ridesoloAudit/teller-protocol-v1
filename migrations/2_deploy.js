const assert = require('assert');
const logicNames = require('../test/utils/logicNames');
const DeployerApp = require('./utils/DeployerApp');
const initSettings = require('./utils/init_settings');
const initATMs = require('./utils/init_settings/initATMs');
const initLogicVersions = require('./utils/init_settings/initLogicVersions');
const deployLogicContracts = require('./utils/init_settings/deployLogicContracts');
const { NULL_ADDRESS, toBytes32 } = require('../test/utils/consts');
const initPairAggregators = require('./utils/init_settings/initPairAggregators');
const createMarkets = require('./utils/init_settings/createMarkets');

const ERC20 = artifacts.require("@openzeppelin/contracts/token/ERC20/ERC20Detailed.sol");
const UpgradeableProxy = artifacts.require("./base/UpgradeableProxy.sol");
const InitializeableDynamicProxy = artifacts.require("./base/InitializeableDynamicProxy.sol");
const DynamicProxy = artifacts.require("./base/DynamicProxy.sol");
const Mock = artifacts.require("./mock/util/Mock.sol");

const ERC20Mintable = artifacts.require('@openzeppelin/contracts-ethereum-package/contracts/token/ERC20/ERC20Mintable.sol');

// Official Smart Contracts
const TDAI = artifacts.require("./base/TDAI.sol");
const TUSDC = artifacts.require("./base/TUSDC.sol");
const TTokenRegistry = artifacts.require("./base/TTokenRegistry.sol");
const Settings = artifacts.require("./base/Settings.sol");
const ATMSettings = artifacts.require("./settings/ATMSettings.sol");
const MarketsState = artifacts.require("./base/MarketsState.sol");
const EscrowFactory = artifacts.require('./base/EscrowFactory.sol');
const MarketFactory = artifacts.require('./base/MarketFactory.sol');
const LogicVersionsRegistry = artifacts.require('./base/LogicVersionsRegistry.sol');
const Escrow = artifacts.require('./base/Escrow.sol');
const Lenders = artifacts.require("./base/Lenders.sol");
const EtherCollateralLoans = artifacts.require("./base/EtherCollateralLoans.sol");
const TokenCollateralLoans = artifacts.require("./base/TokenCollateralLoans.sol");
const LendingPool = artifacts.require("./base/LendingPool.sol");
const InterestConsensus = artifacts.require("./base/InterestConsensus.sol");
const LoanTermsConsensus = artifacts.require("./base/LoanTermsConsensus.sol");
const Uniswap = artifacts.require("./base/escrow/dapps/Uniswap.sol");
const Compound = artifacts.require("./base/escrow/dapps/Compound.sol");
// ATM Smart contracts
const ATMFactory = artifacts.require("./atm/ATMFactory.sol");
const ATMGovernance = artifacts.require("./atm/ATMGovernance.sol");
const ATMLiquidityMining = artifacts.require("./atm/ATMLiquidityMining.sol");
const TLRToken = artifacts.require("./atm/TLRToken.sol");
// External providers
const ChainlinkPairAggregatorRegistry = artifacts.require("./providers/chainlink/ChainlinkPairAggregatorRegistry.sol");
const ChainlinkPairAggregator = artifacts.require("./providers/chainlink/ChainlinkPairAggregator.sol");
const tokensRequired = ['DAI', 'USDC', 'LINK'];

module.exports = async function(deployer, network, accounts) {
  console.log(`Deploying smart contracts to '${network}'.`)
  // Getting network configuration.
  const appConfig = await require('../config')(network);
  const { networkConfig, env } = appConfig;

  // Getting configuration values.
  const deployerAccountIndex = env.getDefaultAddressIndex().getOrDefault();
  const deployerAccount = accounts[deployerAccountIndex];
  console.log(`Deployer account index is ${deployerAccountIndex} => ${deployerAccount}`);
  const { maxGasLimit, tokens, chainlink, signers, compound, atms } = networkConfig;
  assert(maxGasLimit, `Max gas limit for network ${network} is undefined.`);

  // Validations
  tokensRequired.forEach( tokenName => assert(tokens[tokenName], `${tokenName} token address is not defined.`));

  const txConfig = { gas: maxGasLimit, from: deployerAccount };

  // Creating DeployerApp helper.
  const deployerApp = new DeployerApp(deployer, web3, deployerAccount, { InitializeableDynamicProxy, Mock }, { network, networkConfig });
  try {
  await deployerApp.deployMocksContractsIfNeeded();
  const currentBlockNumber = await web3.eth.getBlockNumber();

  console.log(`Deployment starts at block number: ${currentBlockNumber}`);

  const contracts = [
    // Logic
    { Contract: LendingPool, name: logicNames.LendingPool },
    { Contract: Lenders, name: logicNames.Lenders },
    { Contract: TokenCollateralLoans, name: logicNames.TokenCollateralLoans },
    { Contract: EtherCollateralLoans, name: logicNames.EtherCollateralLoans },
    { Contract: LoanTermsConsensus, name: logicNames.LoanTermsConsensus },
    { Contract: InterestConsensus, name: logicNames.InterestConsensus },
    { Contract: Escrow, name: logicNames.Escrow },
    { Contract: ChainlinkPairAggregator, name: logicNames.ChainlinkPairAggregator },
    { Contract: ATMGovernance, name: logicNames.ATMGovernance },
      { Contract: ATMLiquidityMining, name: logicNames.ATMLiquidityMining },
    { Contract: TLRToken, name: logicNames.TLRToken },
      // Dapps
      { Contract: Uniswap, name: logicNames.Uniswap },
      { Contract: Compound, name: logicNames.Compound },
    // Initializables
    { Contract: EscrowFactory, name: logicNames.EscrowFactory },
    { Contract: ChainlinkPairAggregatorRegistry, name: logicNames.ChainlinkPairAggregatorRegistry },
    { Contract: MarketsState, name: logicNames.MarketsState },
    { Contract: ATMSettings, name: logicNames.ATMSettings },
    { Contract: ATMFactory, name: logicNames.ATMFactory },
    { Contract: ATMLiquidityMining, name: logicNames.ATMLiquidityMining },
    { Contract: MarketFactory, name: logicNames.MarketFactory },
      { Contract: TTokenRegistry, name : logicNames.TTokenRegistry },
  ];

  const deployedLogicContractsMap = await deployLogicContracts(contracts, { deployerApp, txConfig, web3 });

  async function deployInitializableDynamicProxy(name) {
    const info = deployedLogicContractsMap.get(name)
    assert(info, `Deployed logic info is undefined for logic name ${name}.`)
    const proxy = await deployerApp.deployInitializeableDynamicProxy(info, txConfig)
    return info.Contract.at(proxy.address)
  }

  console.log(`Deploying Settings logic...`)
  const settingsLogic = await deployerApp.deployWith('Settings', Settings, txConfig)
  const settingsProxy = await deployerApp.deployWith('Settings_Proxy', UpgradeableProxy, txConfig)
  await settingsProxy.initializeProxy(
    settingsProxy.address,
    settingsLogic.address,
    txConfig
  )
  const settingsInstance = await Settings.at(settingsProxy.address)
  console.log(`Settings logic: ${settingsLogic.address}`)
  console.log(`Settings_Proxy: ${settingsProxy.address}`)

  const escrowFactoryInstance = await deployInitializableDynamicProxy(logicNames.EscrowFactory)
  const pairAggregatorRegistryInstance = await deployInitializableDynamicProxy(logicNames.ChainlinkPairAggregatorRegistry)
  const marketsStateInstance = await deployInitializableDynamicProxy(logicNames.MarketsState)
  const atmSettingsInstance = await deployInitializableDynamicProxy(logicNames.ATMSettings)
  const atmFactoryInstance = await deployInitializableDynamicProxy(logicNames.ATMFactory)
  const marketFactoryInstance = await deployInitializableDynamicProxy(logicNames.MarketFactory)
    const tTokenRegistryInstance = await deployInitializableDynamicProxy(logicNames.TTokenRegistry)

  console.log(`Deploying LogicVersionsRegistry...`)
  const logicVersionsRegistryLogic = await deployerApp.deployWith('LogicVersionsRegistry', LogicVersionsRegistry, txConfig)
  const logicVersionsRegistryProxy = await deployerApp.deployWith('LogicVersionsRegistry_Proxy', UpgradeableProxy, txConfig)
  await logicVersionsRegistryProxy.initializeProxy(
    settingsInstance.address,
    logicVersionsRegistryLogic.address,
    txConfig
  )
  const logicVersionsRegistryInstance = await LogicVersionsRegistry.at(logicVersionsRegistryProxy.address)
  await logicVersionsRegistryInstance.initialize(settingsInstance.address)
  console.log(`LogicVersionsRegistry logic: ${logicVersionsRegistryLogic.address}`)
<<<<<<< HEAD
=======
    await deployerApp.deployMocksContractsIfNeeded();
    const currentBlockNumber = await web3.eth.getBlockNumber();
  
    console.log(`Deployment starts at block number: ${currentBlockNumber}`);
  
    const contracts = [
      // Logic
      { Contract: LendingPool, name: logicNames.LendingPool },
      { Contract: Lenders, name: logicNames.Lenders },
      { Contract: TokenCollateralLoans, name: logicNames.TokenCollateralLoans },
      { Contract: EtherCollateralLoans, name: logicNames.EtherCollateralLoans },
      { Contract: LoanTermsConsensus, name: logicNames.LoanTermsConsensus },
      { Contract: InterestConsensus, name: logicNames.InterestConsensus },
      { Contract: Escrow, name: logicNames.Escrow },
      { Contract: ChainlinkPairAggregator, name: logicNames.ChainlinkPairAggregator },
      { Contract: ATMGovernance, name: logicNames.ATMGovernance },
      { Contract: ATMLiquidityMining, name: logicNames.ATMLiquidityMining },
      { Contract: TLRToken, name: logicNames.TLRToken },
      // Initializables
      { Contract: EscrowFactory, name: logicNames.EscrowFactory },
      { Contract: ChainlinkPairAggregatorRegistry, name: logicNames.ChainlinkPairAggregatorRegistry },
      { Contract: MarketsState, name: logicNames.MarketsState },
      { Contract: ATMSettings, name: logicNames.ATMSettings },
      { Contract: ATMFactory, name: logicNames.ATMFactory },
      { Contract: MarketFactory, name: logicNames.MarketFactory },
    ];
  
    const deployedLogicContractsMap = await deployLogicContracts(contracts, { deployerApp, txConfig, web3 });
  
    async function deployInitializableDynamicProxy(name) {
      const info = deployedLogicContractsMap.get(name)
      assert(info, `Deployed logic info is undefined for logic name ${name}.`)
      const proxy = await deployerApp.deployInitializeableDynamicProxy(info, txConfig)
      return info.Contract.at(proxy.address)
    }
  
    console.log(`Deploying Settings logic...`)
    const settingsLogic = await deployerApp.deployWith('Settings', Settings, txConfig)
    const settingsProxy = await deployerApp.deployWith('Settings_Proxy', UpgradeableProxy, txConfig)
    await settingsProxy.initializeProxy(
      settingsProxy.address,
      settingsLogic.address,
      txConfig
    )
    const settingsInstance = await Settings.at(settingsProxy.address)
    console.log(`Settings logic: ${settingsLogic.address}`)
    console.log(`Settings_Proxy: ${settingsProxy.address}`)
  
    const escrowFactoryInstance = await deployInitializableDynamicProxy(logicNames.EscrowFactory)
    const pairAggregatorRegistryInstance = await deployInitializableDynamicProxy(logicNames.ChainlinkPairAggregatorRegistry)
    const marketsStateInstance = await deployInitializableDynamicProxy(logicNames.MarketsState)
    const atmSettingsInstance = await deployInitializableDynamicProxy(logicNames.ATMSettings)
    const atmFactoryInstance = await deployInitializableDynamicProxy(logicNames.ATMFactory)
    const marketFactoryInstance = await deployInitializableDynamicProxy(logicNames.MarketFactory)
  
    console.log(`Deploying LogicVersionsRegistry...`)
    const logicVersionsRegistryLogic = await deployerApp.deployWith('LogicVersionsRegistry', LogicVersionsRegistry, txConfig)
    const logicVersionsRegistryProxy = await deployerApp.deployWith('LogicVersionsRegistry_Proxy', UpgradeableProxy, txConfig)
    await logicVersionsRegistryProxy.initializeProxy(
      settingsInstance.address,
      logicVersionsRegistryLogic.address,
      txConfig
    )
    const logicVersionsRegistryInstance = await LogicVersionsRegistry.at(logicVersionsRegistryProxy.address)
    await logicVersionsRegistryInstance.initialize(settingsInstance.address)
    console.log(`LogicVersionsRegistry logic: ${logicVersionsRegistryLogic.address}`)
>>>>>>> 18cbff3... Liquidity mining initial version [PROTOCOL-184]
=======
>>>>>>> 0005a4d... Merge branch 'feature/add-liquidity-min' of https://github.com/teller-protocol/teller-protocol-v1 into feature/add-liquidity-min
    console.log(`LogicVersionsRegistry_Proxy: ${logicVersionsRegistryProxy.address}`)

  console.log(`Settings: Initializing...`);
  await settingsInstance.initialize(
    escrowFactoryInstance.address,
    logicVersionsRegistryInstance.address,
    pairAggregatorRegistryInstance.address,
    marketsStateInstance.address,
    NULL_ADDRESS, // Interest Validator is empty (0x0) in the first version.
    atmSettingsInstance.address,
  );

  await initLogicVersions(
    deployedLogicContractsMap,
    { logicVersionsRegistryInstance },
    { txConfig },
  );

    await initSettings(
      settingsInstance,
      {
        ...networkConfig,
        txConfig,
        network,
        currentBlockNumber,
        web3
      },
      { ERC20 },
    );

    async function deployDynamicProxy(name) {
      const info = deployedLogicContractsMap.get(name)
      assert(info, `Deployed logic info is undefined for logic name ${name}.`)
      const proxy = await deployerApp.deployWith(`${info.name}_Proxy`, DynamicProxy, settingsInstance.address, toBytes32(web3, name), txConfig)
      const logicImplementation = await proxy.implementation.call()
      return info.Contract.at(proxy.address)
    }

    await deployDynamicProxy(logicNames.Uniswap)
    await deployDynamicProxy(logicNames.Compound)

  async function initializeProxy(name, instance) {
    const logicContractInfo = deployedLogicContractsMap.get(name)
    assert(logicContractInfo.nameBytes32, `Name bytes32 is undefined for logic name ${name}.`);
    const { nameBytes32 } = logicContractInfo;
    const proxy = await InitializeableDynamicProxy.at(instance.address)
    await proxy.initializeProxy(settingsInstance.address, nameBytes32)
    await instance.initialize(settingsInstance.address)
  }

  await initializeProxy(logicNames.EscrowFactory, escrowFactoryInstance)
  await initializeProxy(logicNames.ChainlinkPairAggregatorRegistry, pairAggregatorRegistryInstance)
  await initializeProxy(logicNames.MarketsState, marketsStateInstance)
  await initializeProxy(logicNames.ATMSettings, atmSettingsInstance)
  await initializeProxy(logicNames.ATMFactory, atmFactoryInstance)
  await initializeProxy(logicNames.MarketFactory, marketFactoryInstance)

  await initATMs(
    { atmFactory: atmFactoryInstance, atmSettings: atmSettingsInstance },
    { atms, tokens, txConfig, web3 },
    { ATMGovernance },
  );

  await initPairAggregators(
    { pairAggregatorRegistryInstance },
    { txConfig, ...networkConfig },
  );

  await deployerApp.deploys([TDAI, TUSDC], txConfig);
  console.log(`Deployed tokens: TDAI [${TDAI.address}] TUSDC [${TUSDC.address}] `);
    console.log(`Registering TDAI and TUSDC in TTokenRegistry`);
    await tTokenRegistryInstance.registerTToken(TDAI.address);
    await tTokenRegistryInstance.registerTToken(TUSDC.address);
    console.log(`TDAI [${TDAI.address}] and TUSDC [${TUSDC.address}] added to TTokenRegistry`);
    console.log(`Creating Markets...`);
  const marketDefinitions = [
    { tTokenAddress: TDAI.address, borrowedTokenName: 'DAI', collateralTokenName: 'ETH' },
    { tTokenAddress: TDAI.address, borrowedTokenName: 'DAI', collateralTokenName: 'LINK' },
    { tTokenAddress: TUSDC.address, borrowedTokenName: 'USDC', collateralTokenName: 'ETH' },
    { tTokenAddress: TUSDC.address, borrowedTokenName: 'USDC', collateralTokenName: 'LINK' },
  ];

  await createMarkets(
    marketDefinitions,
    { marketFactoryInstance, marketsStateInstance },
    { txConfig, deployerApp, ...networkConfig },
    { LoanTermsConsensus, InterestConsensus, ERC20Mintable }
  );

  deployerApp.print();
  deployerApp.writeJson();
  console.log(`${'='.repeat(25)} Deployment process finished. ${'='.repeat(25)}`);
  } catch (error) {
    console.log('\x1b[33m\x1b[41m\x1b[5m', `Error deploying contract`, '\x1b[0m');
<<<<<<< HEAD
    console.log(error);    
=======
    console.log(error);
>>>>>>> 513f6c9a
    deployerApp.print();
    deployerApp.writeJson();
    console.log('\x1b[33m\x1b[41m\x1b[5m%s\x1b[0m', `${'='.repeat(25)} Deployment process FAILED. ${'='.repeat(25)}`);
  }
};<|MERGE_RESOLUTION|>--- conflicted
+++ resolved
@@ -67,80 +67,6 @@
   // Creating DeployerApp helper.
   const deployerApp = new DeployerApp(deployer, web3, deployerAccount, { InitializeableDynamicProxy, Mock }, { network, networkConfig });
   try {
-  await deployerApp.deployMocksContractsIfNeeded();
-  const currentBlockNumber = await web3.eth.getBlockNumber();
-
-  console.log(`Deployment starts at block number: ${currentBlockNumber}`);
-
-  const contracts = [
-    // Logic
-    { Contract: LendingPool, name: logicNames.LendingPool },
-    { Contract: Lenders, name: logicNames.Lenders },
-    { Contract: TokenCollateralLoans, name: logicNames.TokenCollateralLoans },
-    { Contract: EtherCollateralLoans, name: logicNames.EtherCollateralLoans },
-    { Contract: LoanTermsConsensus, name: logicNames.LoanTermsConsensus },
-    { Contract: InterestConsensus, name: logicNames.InterestConsensus },
-    { Contract: Escrow, name: logicNames.Escrow },
-    { Contract: ChainlinkPairAggregator, name: logicNames.ChainlinkPairAggregator },
-    { Contract: ATMGovernance, name: logicNames.ATMGovernance },
-      { Contract: ATMLiquidityMining, name: logicNames.ATMLiquidityMining },
-    { Contract: TLRToken, name: logicNames.TLRToken },
-      // Dapps
-      { Contract: Uniswap, name: logicNames.Uniswap },
-      { Contract: Compound, name: logicNames.Compound },
-    // Initializables
-    { Contract: EscrowFactory, name: logicNames.EscrowFactory },
-    { Contract: ChainlinkPairAggregatorRegistry, name: logicNames.ChainlinkPairAggregatorRegistry },
-    { Contract: MarketsState, name: logicNames.MarketsState },
-    { Contract: ATMSettings, name: logicNames.ATMSettings },
-    { Contract: ATMFactory, name: logicNames.ATMFactory },
-    { Contract: ATMLiquidityMining, name: logicNames.ATMLiquidityMining },
-    { Contract: MarketFactory, name: logicNames.MarketFactory },
-      { Contract: TTokenRegistry, name : logicNames.TTokenRegistry },
-  ];
-
-  const deployedLogicContractsMap = await deployLogicContracts(contracts, { deployerApp, txConfig, web3 });
-
-  async function deployInitializableDynamicProxy(name) {
-    const info = deployedLogicContractsMap.get(name)
-    assert(info, `Deployed logic info is undefined for logic name ${name}.`)
-    const proxy = await deployerApp.deployInitializeableDynamicProxy(info, txConfig)
-    return info.Contract.at(proxy.address)
-  }
-
-  console.log(`Deploying Settings logic...`)
-  const settingsLogic = await deployerApp.deployWith('Settings', Settings, txConfig)
-  const settingsProxy = await deployerApp.deployWith('Settings_Proxy', UpgradeableProxy, txConfig)
-  await settingsProxy.initializeProxy(
-    settingsProxy.address,
-    settingsLogic.address,
-    txConfig
-  )
-  const settingsInstance = await Settings.at(settingsProxy.address)
-  console.log(`Settings logic: ${settingsLogic.address}`)
-  console.log(`Settings_Proxy: ${settingsProxy.address}`)
-
-  const escrowFactoryInstance = await deployInitializableDynamicProxy(logicNames.EscrowFactory)
-  const pairAggregatorRegistryInstance = await deployInitializableDynamicProxy(logicNames.ChainlinkPairAggregatorRegistry)
-  const marketsStateInstance = await deployInitializableDynamicProxy(logicNames.MarketsState)
-  const atmSettingsInstance = await deployInitializableDynamicProxy(logicNames.ATMSettings)
-  const atmFactoryInstance = await deployInitializableDynamicProxy(logicNames.ATMFactory)
-  const marketFactoryInstance = await deployInitializableDynamicProxy(logicNames.MarketFactory)
-    const tTokenRegistryInstance = await deployInitializableDynamicProxy(logicNames.TTokenRegistry)
-
-  console.log(`Deploying LogicVersionsRegistry...`)
-  const logicVersionsRegistryLogic = await deployerApp.deployWith('LogicVersionsRegistry', LogicVersionsRegistry, txConfig)
-  const logicVersionsRegistryProxy = await deployerApp.deployWith('LogicVersionsRegistry_Proxy', UpgradeableProxy, txConfig)
-  await logicVersionsRegistryProxy.initializeProxy(
-    settingsInstance.address,
-    logicVersionsRegistryLogic.address,
-    txConfig
-  )
-  const logicVersionsRegistryInstance = await LogicVersionsRegistry.at(logicVersionsRegistryProxy.address)
-  await logicVersionsRegistryInstance.initialize(settingsInstance.address)
-  console.log(`LogicVersionsRegistry logic: ${logicVersionsRegistryLogic.address}`)
-<<<<<<< HEAD
-=======
     await deployerApp.deployMocksContractsIfNeeded();
     const currentBlockNumber = await web3.eth.getBlockNumber();
   
@@ -159,24 +85,29 @@
       { Contract: ATMGovernance, name: logicNames.ATMGovernance },
       { Contract: ATMLiquidityMining, name: logicNames.ATMLiquidityMining },
       { Contract: TLRToken, name: logicNames.TLRToken },
+      // Dapps
+      { Contract: Uniswap, name: logicNames.Uniswap },
+      { Contract: Compound, name: logicNames.Compound },
       // Initializables
       { Contract: EscrowFactory, name: logicNames.EscrowFactory },
       { Contract: ChainlinkPairAggregatorRegistry, name: logicNames.ChainlinkPairAggregatorRegistry },
       { Contract: MarketsState, name: logicNames.MarketsState },
       { Contract: ATMSettings, name: logicNames.ATMSettings },
       { Contract: ATMFactory, name: logicNames.ATMFactory },
+    { Contract: ATMLiquidityMining, name: logicNames.ATMLiquidityMining },
       { Contract: MarketFactory, name: logicNames.MarketFactory },
+      { Contract: TTokenRegistry, name : logicNames.TTokenRegistry },
     ];
-  
+
     const deployedLogicContractsMap = await deployLogicContracts(contracts, { deployerApp, txConfig, web3 });
-  
+
     async function deployInitializableDynamicProxy(name) {
       const info = deployedLogicContractsMap.get(name)
       assert(info, `Deployed logic info is undefined for logic name ${name}.`)
       const proxy = await deployerApp.deployInitializeableDynamicProxy(info, txConfig)
       return info.Contract.at(proxy.address)
     }
-  
+
     console.log(`Deploying Settings logic...`)
     const settingsLogic = await deployerApp.deployWith('Settings', Settings, txConfig)
     const settingsProxy = await deployerApp.deployWith('Settings_Proxy', UpgradeableProxy, txConfig)
@@ -188,14 +119,15 @@
     const settingsInstance = await Settings.at(settingsProxy.address)
     console.log(`Settings logic: ${settingsLogic.address}`)
     console.log(`Settings_Proxy: ${settingsProxy.address}`)
-  
+
     const escrowFactoryInstance = await deployInitializableDynamicProxy(logicNames.EscrowFactory)
     const pairAggregatorRegistryInstance = await deployInitializableDynamicProxy(logicNames.ChainlinkPairAggregatorRegistry)
     const marketsStateInstance = await deployInitializableDynamicProxy(logicNames.MarketsState)
     const atmSettingsInstance = await deployInitializableDynamicProxy(logicNames.ATMSettings)
     const atmFactoryInstance = await deployInitializableDynamicProxy(logicNames.ATMFactory)
     const marketFactoryInstance = await deployInitializableDynamicProxy(logicNames.MarketFactory)
-  
+    const tTokenRegistryInstance = await deployInitializableDynamicProxy(logicNames.TTokenRegistry)
+
     console.log(`Deploying LogicVersionsRegistry...`)
     const logicVersionsRegistryLogic = await deployerApp.deployWith('LogicVersionsRegistry', LogicVersionsRegistry, txConfig)
     const logicVersionsRegistryProxy = await deployerApp.deployWith('LogicVersionsRegistry_Proxy', UpgradeableProxy, txConfig)
@@ -207,26 +139,23 @@
     const logicVersionsRegistryInstance = await LogicVersionsRegistry.at(logicVersionsRegistryProxy.address)
     await logicVersionsRegistryInstance.initialize(settingsInstance.address)
     console.log(`LogicVersionsRegistry logic: ${logicVersionsRegistryLogic.address}`)
->>>>>>> 18cbff3... Liquidity mining initial version [PROTOCOL-184]
-=======
->>>>>>> 0005a4d... Merge branch 'feature/add-liquidity-min' of https://github.com/teller-protocol/teller-protocol-v1 into feature/add-liquidity-min
     console.log(`LogicVersionsRegistry_Proxy: ${logicVersionsRegistryProxy.address}`)
 
-  console.log(`Settings: Initializing...`);
-  await settingsInstance.initialize(
-    escrowFactoryInstance.address,
-    logicVersionsRegistryInstance.address,
-    pairAggregatorRegistryInstance.address,
-    marketsStateInstance.address,
-    NULL_ADDRESS, // Interest Validator is empty (0x0) in the first version.
-    atmSettingsInstance.address,
-  );
-
-  await initLogicVersions(
-    deployedLogicContractsMap,
-    { logicVersionsRegistryInstance },
-    { txConfig },
-  );
+    console.log(`Settings: Initializing...`);
+    await settingsInstance.initialize(
+      escrowFactoryInstance.address,
+      logicVersionsRegistryInstance.address,
+      pairAggregatorRegistryInstance.address,
+      marketsStateInstance.address,
+      NULL_ADDRESS, // Interest Validator is empty (0x0) in the first version.
+      atmSettingsInstance.address,
+    );
+  
+    await initLogicVersions(
+      deployedLogicContractsMap,
+      { logicVersionsRegistryInstance },
+      { txConfig },
+    );
 
     await initSettings(
       settingsInstance,
@@ -251,64 +180,60 @@
     await deployDynamicProxy(logicNames.Uniswap)
     await deployDynamicProxy(logicNames.Compound)
 
-  async function initializeProxy(name, instance) {
-    const logicContractInfo = deployedLogicContractsMap.get(name)
-    assert(logicContractInfo.nameBytes32, `Name bytes32 is undefined for logic name ${name}.`);
-    const { nameBytes32 } = logicContractInfo;
-    const proxy = await InitializeableDynamicProxy.at(instance.address)
-    await proxy.initializeProxy(settingsInstance.address, nameBytes32)
-    await instance.initialize(settingsInstance.address)
-  }
-
-  await initializeProxy(logicNames.EscrowFactory, escrowFactoryInstance)
-  await initializeProxy(logicNames.ChainlinkPairAggregatorRegistry, pairAggregatorRegistryInstance)
-  await initializeProxy(logicNames.MarketsState, marketsStateInstance)
-  await initializeProxy(logicNames.ATMSettings, atmSettingsInstance)
-  await initializeProxy(logicNames.ATMFactory, atmFactoryInstance)
-  await initializeProxy(logicNames.MarketFactory, marketFactoryInstance)
-
-  await initATMs(
-    { atmFactory: atmFactoryInstance, atmSettings: atmSettingsInstance },
-    { atms, tokens, txConfig, web3 },
-    { ATMGovernance },
-  );
-
-  await initPairAggregators(
-    { pairAggregatorRegistryInstance },
-    { txConfig, ...networkConfig },
-  );
-
-  await deployerApp.deploys([TDAI, TUSDC], txConfig);
-  console.log(`Deployed tokens: TDAI [${TDAI.address}] TUSDC [${TUSDC.address}] `);
+    async function initializeProxy(name, instance) {
+      const logicContractInfo = deployedLogicContractsMap.get(name)
+      assert(logicContractInfo.nameBytes32, `Name bytes32 is undefined for logic name ${name}.`);
+      const { nameBytes32 } = logicContractInfo;
+      const proxy = await InitializeableDynamicProxy.at(instance.address)
+      await proxy.initializeProxy(settingsInstance.address, nameBytes32)
+      await instance.initialize(settingsInstance.address)
+    }
+  
+    await initializeProxy(logicNames.EscrowFactory, escrowFactoryInstance)
+    await initializeProxy(logicNames.ChainlinkPairAggregatorRegistry, pairAggregatorRegistryInstance)
+    await initializeProxy(logicNames.MarketsState, marketsStateInstance)
+    await initializeProxy(logicNames.ATMSettings, atmSettingsInstance)
+    await initializeProxy(logicNames.ATMFactory, atmFactoryInstance)
+    await initializeProxy(logicNames.MarketFactory, marketFactoryInstance)
+
+    await initATMs(
+      { atmFactory: atmFactoryInstance, atmSettings: atmSettingsInstance },
+      { atms, tokens, txConfig, web3 },
+      { ATMGovernance },
+    );
+  
+    await initPairAggregators(
+      { pairAggregatorRegistryInstance },
+      { txConfig, ...networkConfig },
+    );
+  
+    await deployerApp.deploys([TDAI, TUSDC], txConfig);
+    console.log(`Deployed tokens: TDAI [${TDAI.address}] TUSDC [${TUSDC.address}] `);
     console.log(`Registering TDAI and TUSDC in TTokenRegistry`);
     await tTokenRegistryInstance.registerTToken(TDAI.address);
     await tTokenRegistryInstance.registerTToken(TUSDC.address);
     console.log(`TDAI [${TDAI.address}] and TUSDC [${TUSDC.address}] added to TTokenRegistry`);
     console.log(`Creating Markets...`);
-  const marketDefinitions = [
-    { tTokenAddress: TDAI.address, borrowedTokenName: 'DAI', collateralTokenName: 'ETH' },
-    { tTokenAddress: TDAI.address, borrowedTokenName: 'DAI', collateralTokenName: 'LINK' },
-    { tTokenAddress: TUSDC.address, borrowedTokenName: 'USDC', collateralTokenName: 'ETH' },
-    { tTokenAddress: TUSDC.address, borrowedTokenName: 'USDC', collateralTokenName: 'LINK' },
-  ];
-
-  await createMarkets(
-    marketDefinitions,
-    { marketFactoryInstance, marketsStateInstance },
-    { txConfig, deployerApp, ...networkConfig },
-    { LoanTermsConsensus, InterestConsensus, ERC20Mintable }
-  );
-
-  deployerApp.print();
-  deployerApp.writeJson();
-  console.log(`${'='.repeat(25)} Deployment process finished. ${'='.repeat(25)}`);
+    const marketDefinitions = [
+      { tTokenAddress: TDAI.address, borrowedTokenName: 'DAI', collateralTokenName: 'ETH' },
+      { tTokenAddress: TDAI.address, borrowedTokenName: 'DAI', collateralTokenName: 'LINK' },
+      { tTokenAddress: TUSDC.address, borrowedTokenName: 'USDC', collateralTokenName: 'ETH' },
+      { tTokenAddress: TUSDC.address, borrowedTokenName: 'USDC', collateralTokenName: 'LINK' },
+    ];
+  
+    await createMarkets(
+      marketDefinitions,
+      { marketFactoryInstance, marketsStateInstance },
+      { txConfig, deployerApp, ...networkConfig },
+      { LoanTermsConsensus, InterestConsensus, ERC20Mintable }
+    );
+  
+    deployerApp.print();
+    deployerApp.writeJson();
+    console.log(`${'='.repeat(25)} Deployment process finished. ${'='.repeat(25)}`);
   } catch (error) {
     console.log('\x1b[33m\x1b[41m\x1b[5m', `Error deploying contract`, '\x1b[0m');
-<<<<<<< HEAD
-    console.log(error);    
-=======
     console.log(error);
->>>>>>> 513f6c9a
     deployerApp.print();
     deployerApp.writeJson();
     console.log('\x1b[33m\x1b[41m\x1b[5m%s\x1b[0m', `${'='.repeat(25)} Deployment process FAILED. ${'='.repeat(25)}`);
