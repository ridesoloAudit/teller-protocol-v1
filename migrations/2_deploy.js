--- conflicted
+++ resolved
@@ -53,42 +53,8 @@
 
   await deployerApp.deploys([ZDAI, ZUSDC], txConfig);
 
-<<<<<<< HEAD
-  const { chainlink: { dataContracts: { eth_usd } } } = networkConfig;
-  assert(eth_usd, 'Chainlink ETH/USD data contract is undefined.');
-  await deployerApp.deploy(EtherUsdAggregator, eth_usd, deployOptions);
-
-  await deployerApp.deploy(LendingPool, deployOptions);
-
-  await deployerApp.deploy(InterestConsensus, deployOptions);
-
-  await deployerApp.deploy(Lenders, ZDai.address, LendingPool.address, InterestConsensus.address, deployOptions);
-
-  await deployerApp.deploy(Loans, EtherUsdAggregator.address, LendingPool.address, deployOptions);
-
-  const daiLendingPoolInstance = await LendingPool.deployed();
-  await daiLendingPoolInstance.initialize(
-    ZDai.address,
-    tokens.DAI,
-    Lenders.address,
-    Loans.address
-  );
-
-  const zTokenInstance = await ZDai.deployed();
-  await zTokenInstance.addMinter(LendingPool.address, { from: deployerAccount });
-
-  const requiredSubmissions = env.getDefaultRequiredSubmissions().getOrDefault()
-  const maximumTolerance = env.getDefaultMaximumTolerance().getOrDefault()
-  const consensusInstance = await InterestConsensus.deployed();
-  await consensusInstance.initialize(
-    Lenders.address,
-    requiredSubmissions,
-    maximumTolerance
-  );
-=======
   await poolDeployer.deployPool('DAI_ETH', 'DAI', ZDAI, txConfig);
   await poolDeployer.deployPool('USDC_ETH', 'USDC', ZUSDC, txConfig);
->>>>>>> 7451bedf
 
   deployerApp.print();
   deployerApp.writeJson();
