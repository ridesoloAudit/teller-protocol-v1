const assert = require('assert');

class PoolDeployer {
    constructor(deployer, deployConfig, artifacts) {
        this.deployer = deployer;
        this.deployConfig = deployConfig;
        this.artifacts = artifacts;
    }
}

PoolDeployer.prototype.deployPool = async function(aggregatorName, tokenName, ZToken, txConfig) {
    const zTokenInstance = await ZToken.deployed();
    const zTokenName = await zTokenInstance.symbol();
    console.log(`Deploying pool for token ${tokenName}...`);
    const {
<<<<<<< HEAD
        requiredSubmissions,
        maximumTolerance,
        responseExpiry,
        safetyInterval,
=======
>>>>>>> c244f216
        tokens,
        aggregators
    } = this.deployConfig;
    assert(tokenName, 'Token name is undefined.');
    const tokenAddress = tokens[tokenName.toUpperCase()];
    assert(tokenAddress, `Tokens address for token ${tokenName.toUpperCase()} is undefined.`);
  
    assert(aggregatorName, 'Aggregator name is undefined.');
    const aggregatorAddress = aggregators[aggregatorName.toUpperCase()];
    assert(aggregatorAddress, `Aggregator address for aggregator ${aggregatorAddress} is undefined.`);
   
    const {
        Lenders,
        Loans,
        LendingPool,
        InterestConsensus,
<<<<<<< HEAD
        LoanTermsConsensus,
        ChainlinkPairAggregator
=======
        ChainlinkPairAggregator,
        Settings,
>>>>>>> c244f216
    } = this.artifacts;

    await this.deployer.deployWith(`ChainlinkPairAggregator_${aggregatorName.toUpperCase()}`, ChainlinkPairAggregator, aggregatorAddress, txConfig);
    await this.deployer.deployWith(`LendingPool_${zTokenName}`, LendingPool, txConfig);
    await this.deployer.deployWith(`InterestConsensus_${zTokenName}`, InterestConsensus, txConfig);
<<<<<<< HEAD
    await this.deployer.deployWith(`Lenders_${zTokenName}`, Lenders, ZToken.address, LendingPool.address, InterestConsensus.address, txConfig);
    await this.deployer.deployWith(`LoanTermsConsensus_${zTokenName}`, LoanTermsConsensus, txConfig);
    await this.deployer.deployWith(`Loans_${zTokenName}`, Loans, ChainlinkPairAggregator.address, LendingPool.address, LoanTermsConsensus.address, safetyInterval, txConfig);
  
=======
    await this.deployer.deployWith(`Lenders_${zTokenName}`, Lenders, txConfig);
    await this.deployer.deployWith(`Loans_${zTokenName}`, Loans, txConfig);
    
    const lenderInstance = await Lenders.deployed();
>>>>>>> c244f216
    const lendingPoolInstance = await LendingPool.deployed();
    const settingsInstance = await Settings.deployed();
    const consensusInstance = await InterestConsensus.deployed();
    const loansInstance = await Loans.deployed();

    await loansInstance.initialize(
        ChainlinkPairAggregator.address,
        LendingPool.address,
        Settings.address,
    );
    await lenderInstance.initialize(
        ZToken.address,
        LendingPool.address,
        InterestConsensus.address,
        Settings.address,
    );
    
    await lendingPoolInstance.initialize(
        ZToken.address,
        tokenAddress,
        Lenders.address,
        Loans.address,
        settingsInstance.address,
    );
  
<<<<<<< HEAD
    await zTokenInstance.addMinter(LendingPool.address, txConfig);
  
    const interestConsensus = await InterestConsensus.deployed();
    await interestConsensus.initialize(
      Lenders.address,
      requiredSubmissions,
      maximumTolerance,
      responseExpiry
    );

    const loanTermConsensus = await LoanTermsConsensus.deployed();
    await loanTermConsensus.initialize(
      Loans.address,
      requiredSubmissions,
      maximumTolerance,
      responseExpiry
    );
=======
    await consensusInstance.initialize(
        Lenders.address,
        settingsInstance.address,
    );

    await zTokenInstance.addMinter(LendingPool.address, txConfig);

    const initializables = [
        Lenders, LendingPool, InterestConsensus, Loans
    ];

    for (const initializable of initializables) {
        const deployed = await initializable.deployed();
        const result = await deployed.initialized();
        assert(result, `${initializable.contract_name} is NOT initialized.`);
    }
>>>>>>> c244f216
}

module.exports = PoolDeployer;<|MERGE_RESOLUTION|>--- conflicted
+++ resolved
@@ -13,13 +13,6 @@
     const zTokenName = await zTokenInstance.symbol();
     console.log(`Deploying pool for token ${tokenName}...`);
     const {
-<<<<<<< HEAD
-        requiredSubmissions,
-        maximumTolerance,
-        responseExpiry,
-        safetyInterval,
-=======
->>>>>>> c244f216
         tokens,
         aggregators
     } = this.deployConfig;
@@ -36,32 +29,22 @@
         Loans,
         LendingPool,
         InterestConsensus,
-<<<<<<< HEAD
         LoanTermsConsensus,
-        ChainlinkPairAggregator
-=======
         ChainlinkPairAggregator,
         Settings,
->>>>>>> c244f216
     } = this.artifacts;
 
     await this.deployer.deployWith(`ChainlinkPairAggregator_${aggregatorName.toUpperCase()}`, ChainlinkPairAggregator, aggregatorAddress, txConfig);
     await this.deployer.deployWith(`LendingPool_${zTokenName}`, LendingPool, txConfig);
     await this.deployer.deployWith(`InterestConsensus_${zTokenName}`, InterestConsensus, txConfig);
-<<<<<<< HEAD
-    await this.deployer.deployWith(`Lenders_${zTokenName}`, Lenders, ZToken.address, LendingPool.address, InterestConsensus.address, txConfig);
+    await this.deployer.deployWith(`Lenders_${zTokenName}`, Lenders, txConfig);
     await this.deployer.deployWith(`LoanTermsConsensus_${zTokenName}`, LoanTermsConsensus, txConfig);
-    await this.deployer.deployWith(`Loans_${zTokenName}`, Loans, ChainlinkPairAggregator.address, LendingPool.address, LoanTermsConsensus.address, safetyInterval, txConfig);
-  
-=======
-    await this.deployer.deployWith(`Lenders_${zTokenName}`, Lenders, txConfig);
     await this.deployer.deployWith(`Loans_${zTokenName}`, Loans, txConfig);
     
     const lenderInstance = await Lenders.deployed();
->>>>>>> c244f216
     const lendingPoolInstance = await LendingPool.deployed();
     const settingsInstance = await Settings.deployed();
-    const consensusInstance = await InterestConsensus.deployed();
+    const interestConsensus = await InterestConsensus.deployed();
     const loansInstance = await Loans.deployed();
 
     await loansInstance.initialize(
@@ -84,31 +67,19 @@
         settingsInstance.address,
     );
   
-<<<<<<< HEAD
     await zTokenInstance.addMinter(LendingPool.address, txConfig);
   
     const interestConsensus = await InterestConsensus.deployed();
     await interestConsensus.initialize(
-      Lenders.address,
-      requiredSubmissions,
-      maximumTolerance,
-      responseExpiry
+        Lenders.address,
+        settingsInstance.address
     );
 
     const loanTermConsensus = await LoanTermsConsensus.deployed();
     await loanTermConsensus.initialize(
-      Loans.address,
-      requiredSubmissions,
-      maximumTolerance,
-      responseExpiry
+        Loans.address,
+        settingsInstance.address
     );
-=======
-    await consensusInstance.initialize(
-        Lenders.address,
-        settingsInstance.address,
-    );
-
-    await zTokenInstance.addMinter(LendingPool.address, txConfig);
 
     const initializables = [
         Lenders, LendingPool, InterestConsensus, Loans
@@ -119,7 +90,6 @@
         const result = await deployed.initialized();
         assert(result, `${initializable.contract_name} is NOT initialized.`);
     }
->>>>>>> c244f216
 }
 
 module.exports = PoolDeployer;